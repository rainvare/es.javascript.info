# Promise

Imagine that you're a top singer, and fans ask day and night for your upcoming single.

To get some relief, you promise to send it to them when it's published. You give your fans a list. They can fill in their email addresses, so that when the song becomes available, all subscribed parties instantly receive it. And even if something goes very wrong, say, a fire in the studio, so that you can't publish the song, they will still be notified.

Everyone is happy: you, because the people don't crowd you anymore, and fans, because they won't miss the single.

This is a real-life analogy for things we often have in programming:

1. A "producing code" that does something and takes time. For instance, some code that loads the data over a network. That's a "singer".
2. A "consuming code" that wants the result of the "producing code" once it's ready. Many functions  may need that result. These are the "fans".
3. A *promise* is a special JavaScript object that links the "producing code" and the "consuming code" together. In terms of our analogy: this is the "subscription list". The "producing code" takes whatever time it needs to produce the promised result, and the "promise" makes that result available to all of the subscribed code when it's ready.

The analogy isn't terribly accurate, because JavaScript promises are more complex than a simple subscription list: they have additional features and limitations. But it's fine to begin with.

The constructor syntax for a promise object is:

```js
let promise = new Promise(function(resolve, reject) {
  // executor (the producing code, "singer")
});
```

<<<<<<< HEAD
The function passed to `new Promise` is called the *executor*. When `new Promise` is created, it runs automatically. It contains the producing code, that should eventually produce a result. In terms of the analogy above, the executor is the "singer".
=======
The function passed to `new Promise` is called the *executor*. When `new Promise` is created, the executor runs automatically. It contains the producing code which should eventually produce the result. In terms of the analogy above: the executor is the "singer".
>>>>>>> 492b6e18

Its arguments `resolve` and `reject` are callbacks provided by JavaScript itself. Our code is only inside the executor.

When the executor obtains the result, be it soon or late - doesn't matter, it should call one of these callbacks:

- `resolve(value)` — if the job finished successfully, with result `value`.
- `reject(error)` — if an error occurred, `error` is the error object.

<<<<<<< HEAD
So to summarize: the executor runs automatically and attempts to perform a job. When it is finished with the attempt it calls `resolve` if it was succssful or `reject` if there was an error.
=======
So to summarize: the executor runs automatically, it should do a job, and then call either `resolve` or `reject`.
>>>>>>> 492b6e18

The `promise` object returned by the `new Promise` constructor has internal properties:

- `state` — initially `"pending"`, then changes to either `"fulfilled"` when `resolve` is called or `"rejected"` when `reject` is called.
- `result` — initially `undefined`, then changes to `value` when `resolve(value)` called or `error` when `reject(error)` is called.

So the executor eventually moves `promise` to one of these states:

![](promise-resolve-reject.svg)

Later we'll see how "fans" can subscribe to these changes.

Here's an example of a promise constructor and a simple executor function with  "producing code" that takes time (via `setTimeout`):

```js run
let promise = new Promise(function(resolve, reject) {
  // the function is executed automatically when the promise is constructed

  // after 1 second signal that the job is done with the result "done"
  setTimeout(() => *!*resolve("done")*/!*, 1000);
});
```

We can see two things by running the code above:

1. The executor is called automatically and immediately (by `new Promise`).
2. The executor receives two arguments: `resolve` and `reject`. These functions are pre-defined by the JavaScript engine, so we don't need to create them. We should only call one of them when ready.

    After one second of "processing" the executor calls `resolve("done")` to produce the result. This changes the state of the `promise` object:

    ![](promise-resolve-1.svg)

That was an example of a successful job completion, a "fulfilled promise".

And now an example of the executor rejecting the promise with an error:

```js
let promise = new Promise(function(resolve, reject) {
  // after 1 second signal that the job is finished with an error
  setTimeout(() => *!*reject(new Error("Whoops!"))*/!*, 1000);
});
```

The call to `reject(...)` moves the promise object to `"rejected"` state:

![](promise-reject-1.svg)

To summarize, the executor should perform a job (usually something that takes time) and then call `resolve` or `reject` to change the state of the corresponding promise object.

A promise that is either resolved or rejected is called "settled", as opposed to an initially "pending" promise.

````smart header="There can be only a single result or an error"
The executor should call only one `resolve` or one `reject`. Any state change is final.

All further calls of `resolve` and `reject` are ignored:

```js
let promise = new Promise(function(resolve, reject) {
*!*
  resolve("done");
*/!*

  reject(new Error("…")); // ignored
  setTimeout(() => resolve("…")); // ignored
});
```

The idea is that a job done by the executor may have only one result or an error.

Also, `resolve`/`reject` expect only one argument (or none) and will ignore additional arguments.
````

```smart header="Reject with `Error` objects"
In case something goes wrong, the executor should call `reject`. That can be done with any type of argument (just like `resolve`). But it is recommended to use `Error` objects (or objects that inherit from `Error`). The reasoning for that will soon become apparent.
```

````smart header="Immediately calling `resolve`/`reject`"
In practice, an executor usually does something asynchronously and calls `resolve`/`reject` after some time, but it doesn't have to. We also can call `resolve` or `reject` immediately, like this:

```js
let promise = new Promise(function(resolve, reject) {
  // not taking our time to do the job
  resolve(123); // immediately give the result: 123
});
```

For instance, this might happen when we start to do a job but then see that everything has already been completed and cached.

That's fine. We immediately have a resolved promise.
````

```smart header="The `state` and `result` are internal"
The properties `state` and `result` of the Promise object are internal. We can't directly access them. We can use the methods `.then`/`.catch`/`.finally` for that. They are described below.
```

## Consumers: then, catch, finally

A Promise object serves as a link between the executor (the "producing code" or "singer") and the consuming functions (the "fans"), which will receive the result or error. Consuming functions can be registered (subscribed) using methods `.then`, `.catch` and `.finally`.

### then

The most important, fundamental one is `.then`.

The syntax is:

```js
promise.then(
  function(result) { *!*/* handle a successful result */*/!* },
  function(error) { *!*/* handle an error */*/!* }
);
```

The first argument of `.then` is a function that runs when the promise is resolved, and receives the result.

The second argument of `.then` is a function that runs when the promise is rejected, and receives the error.

For instance, here's a reaction to a successfully resolved promise:

```js run
let promise = new Promise(function(resolve, reject) {
  setTimeout(() => resolve("done!"), 1000);
});

// resolve runs the first function in .then
promise.then(
*!*
  result => alert(result), // shows "done!" after 1 second
*/!*
  error => alert(error) // doesn't run
);
```

The first function was executed.

And in the case of a rejection, the second one:

```js run
let promise = new Promise(function(resolve, reject) {
  setTimeout(() => reject(new Error("Whoops!")), 1000);
});

// reject runs the second function in .then
promise.then(
  result => alert(result), // doesn't run
*!*
  error => alert(error) // shows "Error: Whoops!" after 1 second
*/!*
);
```

If we're interested only in successful completions, then we can provide only one function argument to `.then`:

```js run
let promise = new Promise(resolve => {
  setTimeout(() => resolve("done!"), 1000);
});

*!*
promise.then(alert); // shows "done!" after 1 second
*/!*
```

### catch

If we're interested only in errors, then we can use `null` as the first argument: `.then(null, errorHandlingFunction)`. Or we can use `.catch(errorHandlingFunction)`, which is exactly the same:


```js run
let promise = new Promise((resolve, reject) => {
  setTimeout(() => reject(new Error("Whoops!")), 1000);
});

*!*
// .catch(f) is the same as promise.then(null, f)
promise.catch(alert); // shows "Error: Whoops!" after 1 second
*/!*
```

The call `.catch(f)` is a complete analog of `.then(null, f)`, it's just a shorthand.

### finally

Just like there's a `finally` clause in a regular `try {...} catch {...}`, there's `finally` in promises.

The call `.finally(f)` is similar to `.then(f, f)` in the sense that `f` always runs when the promise is settled: be it resolve or reject.

`finally` is a good handler for performing cleanup, e.g. stopping our loading indicators, as they are not needed anymore, no matter what the outcome is.

Like this:

```js
new Promise((resolve, reject) => {
  /* do something that takes time, and then call resolve/reject */
})
*!*
  // runs when the promise is settled, doesn't matter successfully or not
  .finally(() => stop loading indicator)
*/!*
  .then(result => show result, err => show error)
```

It's not exactly an alias of `then(f,f)` though. There are several important differences:

1. A `finally` handler has no arguments. In `finally` we don't know whether the promise is successful or not. That's all right, as our task is usually to perform "general" finalizing procedures.
2. A `finally` handler passes through results and errors to the next handler.

    For instance, here the result is passed through `finally` to `then`:
    ```js run
    new Promise((resolve, reject) => {
      setTimeout(() => resolve("result"), 2000)
    })
      .finally(() => alert("Promise ready"))
      .then(result => alert(result)); // <-- .then handles the result
    ```

    And here there's an error in the promise, passed through `finally` to `catch`:

    ```js run
    new Promise((resolve, reject) => {
      throw new Error("error");
    })
      .finally(() => alert("Promise ready"))
      .catch(err => alert(err));  // <-- .catch handles the error object
    ```

    That's very convenient, because `finally` is not meant to process a promise result. So it passes it through.

    We'll talk more about promise chaining and result-passing between handlers in the next chapter.

3. Last, but not least, `.finally(f)` is a more convenient syntax than `.then(f, f)`: no need to duplicate the function `f`.

````smart header="On settled promises handlers run immediately"
If a promise is pending, `.then/catch/finally` handlers wait for it. Otherwise, if a promise has already settled, they execute immediately:

```js run
// the promise becomes resolved immediately upon creation
let promise = new Promise(resolve => resolve("done!"));

promise.then(alert); // done! (shows up right now)
```

Note that this is different, and more powerful than the real life "subscription list" scenario. If the singer has already released their song and then a person signs up on the subscription list, they probably won't receive that song. Subscriptions in real life must be done prior to the event.

Promises are more flexible. We can add handlers any time: if the result is already there, our handlers get it immediately.
````

Next, let's see more practical examples of how promises can help us write asynchronous code.

## Example: loadScript [#loadscript]

We've got the `loadScript` function for loading a script from the previous chapter.

Here's the callback-based variant, just to remind us of it:

```js
function loadScript(src, callback) {
  let script = document.createElement('script');
  script.src = src;

  script.onload = () => callback(null, script);
  script.onerror = () => callback(new Error(`Script load error for ${src}`));

  document.head.append(script);
}
```

Let's rewrite it using Promises.

The new function `loadScript` will not require a callback. Instead, it will create and return a Promise object that resolves when the loading is complete. The outer code can add handlers (subscribing functions) to it using `.then`:

```js run
function loadScript(src) {
  return new Promise(function(resolve, reject) {
    let script = document.createElement('script');
    script.src = src;

    script.onload = () => resolve(script);
    script.onerror = () => reject(new Error(`Script load error for ${src}`));

    document.head.append(script);
  });
}
```

Usage:

```js run
let promise = loadScript("https://cdnjs.cloudflare.com/ajax/libs/lodash.js/4.17.11/lodash.js");

promise.then(
  script => alert(`${script.src} is loaded!`),
  error => alert(`Error: ${error.message}`)
);

promise.then(script => alert('Another handler...'));
```

We can immediately see a few benefits over the callback-based pattern:


| Promises | Callbacks |
|----------|-----------|
| Promises allow us to do things in the natural order. First, we run `loadScript(script)`, and `.then` we write what to do with the result. | We must have a `callback` function at our disposal when calling `loadScript(script, callback)`. In other words, we must know what to do with the result *before* `loadScript` is called. |
| We can call `.then` on a Promise as many times as we want. Each time, we're adding a new "fan", a new subscribing function, to the "subscription list". More about this in the next chapter: [](info:promise-chaining). | There can be only one callback. |

So promises give us better code flow and flexibility. But there's more. We'll see that in the next chapters.<|MERGE_RESOLUTION|>--- conflicted
+++ resolved
@@ -22,11 +22,7 @@
 });
 ```
 
-<<<<<<< HEAD
-The function passed to `new Promise` is called the *executor*. When `new Promise` is created, it runs automatically. It contains the producing code, that should eventually produce a result. In terms of the analogy above, the executor is the "singer".
-=======
 The function passed to `new Promise` is called the *executor*. When `new Promise` is created, the executor runs automatically. It contains the producing code which should eventually produce the result. In terms of the analogy above: the executor is the "singer".
->>>>>>> 492b6e18
 
 Its arguments `resolve` and `reject` are callbacks provided by JavaScript itself. Our code is only inside the executor.
 
@@ -35,11 +31,7 @@
 - `resolve(value)` — if the job finished successfully, with result `value`.
 - `reject(error)` — if an error occurred, `error` is the error object.
 
-<<<<<<< HEAD
-So to summarize: the executor runs automatically and attempts to perform a job. When it is finished with the attempt it calls `resolve` if it was succssful or `reject` if there was an error.
-=======
-So to summarize: the executor runs automatically, it should do a job, and then call either `resolve` or `reject`.
->>>>>>> 492b6e18
+So to summarize: the executor runs automatically and performs a job. Then it should call `resolve` if it was succssful or `reject` if there was an error.
 
 The `promise` object returned by the `new Promise` constructor has internal properties:
 
