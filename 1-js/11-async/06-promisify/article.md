# Promisification

<<<<<<< HEAD
Promisification (Promisificación) -- es una palabra larga para una simple transformación. Es una conversión: de una función que acepta un callback a una función que retorna una promesa.

En otras palabras, creamos una función de envoltura que realiza lo mismo, llamando a la original internamente, pero retornando una promesa.

Estas transformaciones son usualmente necesarias en la vida real, ya que muchas funciones y librerías están basadas en callbacks. Pero las promesas son mas convenientes, así que tiene sentido promisificar.
=======
"Promisification" is a long word for a simple transformation. It's the conversion of a function that accepts a callback into a function that returns a promise.

Such transformations are often required in real-life, as many functions and libraries are callback-based. But promises are more convenient, so it makes sense to promisify them.
>>>>>>> 39af0cce

Por ejemplo, tenemos `loadScript(src, callback)` del capítulo <info:callbacks>.

```js run
function loadScript(src, callback) {
  let script = document.createElement('script');
  script.src = src;

  script.onload = () => callback(null, script);
  script.onerror = () => callback(new Error(`Error de carga de script para ${src}`));

  document.head.append(script);
}

// uso:
// loadScript('path/script.js', (err, script) => {...})
```

<<<<<<< HEAD
Vamos a promisificarla. La función nueva `loadScriptPromise(src)` va a hacer lo mismo, pero solo acepta `src` (sin callback) y retorna una promesa.
=======
Let's promisify it. The new `loadScriptPromise(src)` function achieves the same result, but it accepts only `src` (no `callback`) and returns a promise.
>>>>>>> 39af0cce

```js
let loadScriptPromise = function(src) {
  return new Promise((resolve, reject) => {
    loadScript(src, (err, script) => {
      if (err) reject(err)
      else resolve(script);
    });
  })
}

// uso:
// loadScriptPromise('path/script.js').then(...)
```

<<<<<<< HEAD
Ahora `loadScriptPromise` se ajusta bien a nuestro código basado en promesas.
=======
Now `loadScriptPromise` fits well in promise-based code.
>>>>>>> 39af0cce

Como podemos ver, le delega todo el trabajo a la función `loadScript` original, proveyendo su propio callback que es traducido a promise `resolve/reject`.

<<<<<<< HEAD
Como vamos a tener que promisificar muchas funciones, tiene sentido usar un ayudante.

Esto es en realidad muy simple -- La función `promisify(f)` debajo toma una función `f` que sera promisificada y retorna una función de envoltura (wrapper function).
=======
In practice we'll probably need to promisify many functions, so it makes sense to use a helper. We'll call it `promisify(f)`: it accepts a to-promisify function `f` and returns a wrapper function.
>>>>>>> 39af0cce

Esa envoltura realiza lo mismo que el código de arriba: retorna una promesa y pasa el llamado a la `f` original, rastreando el resultado en un callback personalizado.

```js
function promisify(f) {
  return function (...args) { // retorna una función de envoltura
    return new Promise((resolve, reject) => {
      function callback(err, result) { // nuestro callback personalizado para f
        if (err) {
          reject(err);
        } else {
          resolve(result);
        }
      }

<<<<<<< HEAD
      args.push(callback); // adjunta nuestro callback personalizado al final de los argumentos
=======
      args.push(callback); // append our custom callback to the end of f arguments
>>>>>>> 39af0cce

      f.call(this, ...args); // llama a la función original
    });
  };
};

// uso:
let loadScriptPromise = promisify(loadScript);
loadScriptPromise(...).then(...);
```

Aquí asumimos que la función original espera un callback con dos argumentos `(err, result)`. Eso es lo que usualmente encontramos. Entonces nuestro callback personalizado está exactamente en el formato correcto, y `promisify` funciona muy bien para tal caso.

<<<<<<< HEAD
¿Y si la `f` original espera un callback con más argumentos `callback(err, res1, res2)`?

Aquí hay una modificación de `promisify` que retorna un array de los múltiples resultados del callback:
=======
But what if the original `f` expects a callback with more arguments `callback(err, res1, res2, ...)`?

Here's a more advanced version of `promisify`: if called as `promisify(f, true)`, the promise result will be an array of callback results `[res1, res2, ...]`:
>>>>>>> 39af0cce

```js
// promisify(f, true) para conseguir array de resultados
function promisify(f, manyArgs = false) {
  return function (...args) {
    return new Promise((resolve, reject) => {
      function *!*callback(err, ...results*/!*) { // Nuestro callback personalizado para f
        if (err) {
          reject(err);
        } else {
          // Retornar todos los resultados del callback si manyArgs es especificado
          *!*resolve(manyArgs ? results : results[0]);*/!*
        }
      }

      args.push(callback);

      f.call(this, ...args);
    });
  };
};

// Uso:
f = promisify(f, true);
f(...).then(arrayOfResults => ..., err => ...)
```
En algunos casos, puede que `err` esté ausente: `callback(result)`, o que haya algo que no es habitual en el formato del callback, por lo que tendremos que promisificar tales funciones manualmente.

<<<<<<< HEAD
También hay módulos con funciones de promisificación un poco más flexibles, ej. [es6-promisify](https://github.com/digitaldesignlabs/es6-promisify). En Node.js, hay una función integrada `util.promisify` para ello.
=======
For more exotic callback formats, like those without `err` at all: `callback(result)`, we can promisify such functions manually without using the helper.

There are also modules with a bit more flexible promisification functions, e.g. [es6-promisify](https://github.com/digitaldesignlabs/es6-promisify). In Node.js, there's a built-in `util.promisify` function for that.
>>>>>>> 39af0cce

```smart
La promisificación es un excelente enfoque, especialmente cuando usas `async/await` (revisa el siguiente capítulo), pero no es totalmente un substituto para los callbacks.

Recuerda, una promesa puede tener sólo un resultado, pero un callback puede ser técnicamente llamado muchas veces.

Así que la promisificación está solo pensada para funciones que llaman al callback una vez. Las llamadas adicionales serán ignoradas.
```<|MERGE_RESOLUTION|>--- conflicted
+++ resolved
@@ -1,16 +1,10 @@
 # Promisification
 
-<<<<<<< HEAD
 Promisification (Promisificación) -- es una palabra larga para una simple transformación. Es una conversión: de una función que acepta un callback a una función que retorna una promesa.
 
 En otras palabras, creamos una función de envoltura que realiza lo mismo, llamando a la original internamente, pero retornando una promesa.
 
 Estas transformaciones son usualmente necesarias en la vida real, ya que muchas funciones y librerías están basadas en callbacks. Pero las promesas son mas convenientes, así que tiene sentido promisificar.
-=======
-"Promisification" is a long word for a simple transformation. It's the conversion of a function that accepts a callback into a function that returns a promise.
-
-Such transformations are often required in real-life, as many functions and libraries are callback-based. But promises are more convenient, so it makes sense to promisify them.
->>>>>>> 39af0cce
 
 Por ejemplo, tenemos `loadScript(src, callback)` del capítulo <info:callbacks>.
 
@@ -29,11 +23,7 @@
 // loadScript('path/script.js', (err, script) => {...})
 ```
 
-<<<<<<< HEAD
 Vamos a promisificarla. La función nueva `loadScriptPromise(src)` va a hacer lo mismo, pero solo acepta `src` (sin callback) y retorna una promesa.
-=======
-Let's promisify it. The new `loadScriptPromise(src)` function achieves the same result, but it accepts only `src` (no `callback`) and returns a promise.
->>>>>>> 39af0cce
 
 ```js
 let loadScriptPromise = function(src) {
@@ -49,21 +39,13 @@
 // loadScriptPromise('path/script.js').then(...)
 ```
 
-<<<<<<< HEAD
 Ahora `loadScriptPromise` se ajusta bien a nuestro código basado en promesas.
-=======
-Now `loadScriptPromise` fits well in promise-based code.
->>>>>>> 39af0cce
 
 Como podemos ver, le delega todo el trabajo a la función `loadScript` original, proveyendo su propio callback que es traducido a promise `resolve/reject`.
 
-<<<<<<< HEAD
 Como vamos a tener que promisificar muchas funciones, tiene sentido usar un ayudante.
 
 Esto es en realidad muy simple -- La función `promisify(f)` debajo toma una función `f` que sera promisificada y retorna una función de envoltura (wrapper function).
-=======
-In practice we'll probably need to promisify many functions, so it makes sense to use a helper. We'll call it `promisify(f)`: it accepts a to-promisify function `f` and returns a wrapper function.
->>>>>>> 39af0cce
 
 Esa envoltura realiza lo mismo que el código de arriba: retorna una promesa y pasa el llamado a la `f` original, rastreando el resultado en un callback personalizado.
 
@@ -79,11 +61,7 @@
         }
       }
 
-<<<<<<< HEAD
       args.push(callback); // adjunta nuestro callback personalizado al final de los argumentos
-=======
-      args.push(callback); // append our custom callback to the end of f arguments
->>>>>>> 39af0cce
 
       f.call(this, ...args); // llama a la función original
     });
@@ -97,15 +75,9 @@
 
 Aquí asumimos que la función original espera un callback con dos argumentos `(err, result)`. Eso es lo que usualmente encontramos. Entonces nuestro callback personalizado está exactamente en el formato correcto, y `promisify` funciona muy bien para tal caso.
 
-<<<<<<< HEAD
 ¿Y si la `f` original espera un callback con más argumentos `callback(err, res1, res2)`?
 
 Aquí hay una modificación de `promisify` que retorna un array de los múltiples resultados del callback:
-=======
-But what if the original `f` expects a callback with more arguments `callback(err, res1, res2, ...)`?
-
-Here's a more advanced version of `promisify`: if called as `promisify(f, true)`, the promise result will be an array of callback results `[res1, res2, ...]`:
->>>>>>> 39af0cce
 
 ```js
 // promisify(f, true) para conseguir array de resultados
@@ -134,13 +106,7 @@
 ```
 En algunos casos, puede que `err` esté ausente: `callback(result)`, o que haya algo que no es habitual en el formato del callback, por lo que tendremos que promisificar tales funciones manualmente.
 
-<<<<<<< HEAD
 También hay módulos con funciones de promisificación un poco más flexibles, ej. [es6-promisify](https://github.com/digitaldesignlabs/es6-promisify). En Node.js, hay una función integrada `util.promisify` para ello.
-=======
-For more exotic callback formats, like those without `err` at all: `callback(result)`, we can promisify such functions manually without using the helper.
-
-There are also modules with a bit more flexible promisification functions, e.g. [es6-promisify](https://github.com/digitaldesignlabs/es6-promisify). In Node.js, there's a built-in `util.promisify` function for that.
->>>>>>> 39af0cce
 
 ```smart
 La promisificación es un excelente enfoque, especialmente cuando usas `async/await` (revisa el siguiente capítulo), pero no es totalmente un substituto para los callbacks.
