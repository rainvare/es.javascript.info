# Código ninja


```quote author="Confucio"
Aprender sin pensar es inútil. Pensar sin aprender peligroso.
```

Los programadores ninjas del pasado usaron estos trucos para afilar la mente de los mantenedores de código.

Los gurús de revisión de código los buscan en tareas de prueba.

Los desarrolladores novatos algunas veces los usan incluso mejor que los programadores ninjas.

Léelos detenidamente y encuentra quién eres -- ¿un ninja?, ¿un novato?, o tal vez ¿un revisor de código?

```warn header="Ironía detectada"
Muchos intentan seguir los caminos de los ninjas. Pocos tienen éxito.
```


## La brevedad es el alma del ingenio

Has el código lo más corto posible. Demuestra cuan inteligente eres.

Deja que las características sutiles del lenguaje te guíen.

Por ejemplo, echa un vistazo a este operador ternario `'?'`:

```js
// tomado de una librería de javascript muy conocida
i = i ? i < 0 ? Math.max(0, len + i) : i : 0;
```

Fascinante, ¿cierto?. Si escribes de esa forma, un desarrollador que se encuentre esta línea e intente entender cuál es el valor de `i` la va a pasar muy mal. Por lo que tendrá que venir a ti, buscando una respuesta.

Diles que mientras más corto mucho mejor. Guíalos a los caminos del ninja.

## Variables de una sola letra

```quote author="Laozi (Tao Te Ching)"
El Dao se esconde sin palabras. Solo el Dao está bien comenzado y bien
terminado.
```

Otra forma de programar más rápido es usando variables de una sola letra en todas partes. Como `a`, `b` o `c`.

Una variable corta desaparece en el código como lo hace un ninja en un bosque. Nadie será capaz de encontrarla usando "buscar" en el editor. E incluso si alguien lo hace, no será capaz de "descifrar" el significado de `a` o `b`.

...Pero hay una excepción. Un verdadero ninja nunca usaría `i` como el contador en un bucle `"for"`. En cualquier otro lugar, pero no aquí. Mira alrededor, hay muchas más letras exóticas. Por ejemplo, `x` o `y`.

Una variable exótica como el contador de un bucle es especialmente genial si el cuerpo del bucle toma 1-2 páginas (hazlo más grande si puedes). Entonces si alguien mira en las profundidades del bucle, no será capaz de figurar rápidamente que la variable llamada `x` es el contador del bucle.

## Usa abreviaciones

Si las reglas del equipo prohíben el uso de nombres de una sola letra o nombres vagos -- acórtalos, has abreviaciones.

Como esto:

- `list` -> `lst`.
- `userAgent` -> `ua`.
- `browser` -> `brsr`.
- ...etc

Solo aquel con buena intuición será capaz de entender dichos nombres. Intenta acortar todo. Solo una persona digna debería ser capaz de sostener el desarrollo de tu código.

## Vuela alto. Se abstracto

```quote author="Laozi (Tao Te Ching)"
El gran cuadrado no tiene esquina<br>
La gran vasija se completa por última vez,<br>
La gran nota es un sonido enrarecido,<br>
La gran imagen no tiene forma.
```

Cuando estés escogiendo un nombre intenta usar la palabra más abstracta. Como `obj`, `data`, `value`, `item`, `elem`, etc.

- **El nombre ideal para una variable es `data`.** Usalo lo más que puedas. En efecto, toda variable sostiene *data*, ¿no?

    ...¿Pero qué hacer si `data` ya está siendo usado? Intenta con `value`, también es universal. Después de todo, una variable eventualmente obtiene un *value*(valor).

- **Nombra una variable por su tipo: `str`, `num`...**

    Dales un intento. Un recién iniciado puede preguntarse -- ¿Son dichos nombres realmente útiles para un ninja? En efecto, ¡lo son!

    Claro, el nombre de la variable sigue significando algo. Dice que hay en el interior de la variable: una cadena de texto, un número o cualquier otra cosa. Pero cuando un forastero intenta entender el código, se verá sorprendido al ver que en realidad no hay información. Y finalmente fracasara en el intento de alterar tu código bien pensado.

    El valor del tipo es fácil de encontrar con una depuración. Pero, ¿cuál es el significado de la variable? ¿Qué cadena de texto o número guarda?

    ¡No hay forma de saberlo sin una buena meditación!

- **...Pero, ¿Y si ya no hay dichos nombres?** Simplemente añade un número: `data1, item2, elem5`...

## Prueba de atención

Solo un realmente atento programador debería ser capaz de entender tu código. Pero, ¿cómo comprobarlo?

**Una de las maneras -- usa nombre de variables similares, como `date` y `data`.**

Combínalos donde puedas.

Una lectura rápida de dicho código se hace imposible. Y cuando hay un error de tipografía.... Ummm... 
A quick read of such code becomes impossible. And when there's a typo... Ummm... Estamos atrapados por mucho tiempo, tiempo para tomar té.


## Sinónimos inteligentes

```quote author="Confucius"
Es difícil encontrar un gato negro en una habitación oscura, sobre todo cuando no está.
```

Usando nombres *similar* para las mismas cosas hace tu vida mas interesante y le muestra al público tu creatividad.

Por ejemplo, considera prefijos de funciones. Si una función muestra un mensaje en la pantalla -- comiénzalo con `mostrar...`, como `mostarMensaje`. Y entonces si otra función muestra en la pantalla otra cosa, como un nombre de usuario, comiénzalo con `presentar...` (como `presentarNombre`).

Insinúa que hay una diferencia sutil entre dichas funciones, cuando no lo hay.

Has un pacto con tus compañeros ninjas del equipo: si John comienza funciones de "mostrar" con `presentar...` en su código, entonces Peter podría usar `exhibir..`, y Ann -- `pintar...`. Nota como el código es mucho más interesante y diverso ahora.

...¡Y ahora el truco del sombrero!

Para dos funciones con importantes diferencias -- ¡usa el mismo prefijo!

Por ejemplo, la función `imprimirPagina(pagina)` usara una impresora. Y la función `imprimirTexto(texto)` mostrará el texto en la pantalla.. Deja que un lector no familiar a tu código piense sobre una función llamada de forma similar `imprimirMensaje`: "¿Dónde coloca el mensaje? ¿A una impresora o en la pantalla?. Como guinda al pastel, ¡`imprimirMensaje(mensaje)` debería mostrar el mensaje en una nueva ventana!

## Reúsa nombres

```quote author="Laozi (Tao Te Ching)"
Una vez que el todo se divide, las partes <br>
necesitan nombres. <br>
Ya hay suficientes nombres. <br>
Uno debe saber cuándo parar.
```

Añade una nueva variable solo cuando sea necesario.

En lugar, reúsa nombres que ya existen. Simplemente escribe nuevo valores en ellos.

En una función intenta solo usar las variables pasadas como parámetro.

<<<<<<< HEAD
Eso hará que sea realmente difícil identificar qué es exactamente la variable *ahora*. Y además de donde viene. Una persona con intuición débil tendrá que analizar el código línea por línea y seguir los cambios en cada rama de código.
=======
That would make it really hard to identify what's exactly in the variable *now*. And also where it comes from. The purpose is to develop the intuition and memory of a person reading the code. A person with weak intuition would have to analyze the code line-by-line and track the changes through every code branch.
>>>>>>> 316a02d0

**Una variante avanzada del enfoque es reemplazar los valores de forma encubierta con algo igual en la mitad de un bucle o una función.**

Por ejemplo:

```js
function ninjaFunction(elem) {
  // 20 líneas de código trabajando con elem

  elem = clone(elem);

  // 20 líneas más, ¡ahora trabajando con el clon de elem!
}
```

<<<<<<< HEAD
Un compañero de programación que quiera trabajar con `elem` en la segunda mitad de la función será sorprendido... Solo durante la depuración, después de examinar el código encontrara que está trabajando con un clon.
=======
A fellow programmer who wants to work with `elem` in the second half of the function will be surprised... Only during the debugging, after examining the code they will find out that they're working with a clone!

Seen in code regularly. Deadly effective even against an experienced ninja.
>>>>>>> 316a02d0

Visto regularmente en códigos. Letalmente efectivo, incluso contra ninjas experimentados. 

## Guiones bajos por diversión

Coloca guiones bajos `_` y `__` antes de los nombres de las variables. Como `_name` o `__value`. Sería genial si solo tú sabes su significado. O, mejor, añádelos simplemente por diversión, sin ningún significado especial. O diferentes significados en diferentes lugares.

Matarás dos pájaros de un solo tiro. Primero, el código se hará más largo y menos legible, y segundo, un desarrollador colega podría gastar una gran cantidad de tiempo intentado entender el significado del guion bajo.

Un ninja inteligente coloca los guiones bajos en un solo lugar del código y los evita en otros lugars. Eso hace que el código sea mucho más frágil y aumenta la probabilidad de errores futuros.

## Muestra tu amor

<<<<<<< HEAD
¡Deja que todos vean cuán magníficas son tus entidades! Nombres como `superElement`, `megaFrame` and `niceItem` iluminaran sin duda al lector.

En efecto, por una parte, algo es escrito: `super..`, `mega..`, `nice..`, pero por otra parte -- no trae ningún detalle. Un lector podría decidir mirar por un significado oculto y meditar por una hora o dos.
=======
Indeed, from one hand, something is written: `super..`, `mega..`, `nice..` But from the other hand -- that brings no details. A reader may decide to look for a hidden meaning and meditate for an hour or two of their paid working time.
>>>>>>> 316a02d0


## Superpón variables externas

```quote author="Guan Yin Zi"
Cuando está a la luz, no puede ver nada en la oscuridad. <br>
Cuando está en la oscuridad, puede ver todo a la luz.
```

<<<<<<< HEAD
Usa los mismos nombres para variables dentro y fuera de una función. Así de simple. Sin esfuerzo.
=======
Use same names for variables inside and outside a function. As simple. No efforts to invent new names.
>>>>>>> 316a02d0

```js
let *!*user*/!* = authenticateUser();

function render() {
  let *!*user*/!* = anotherValue();
  ...
  ...many lines...
  ...
  ... // <-- un programador quiere trabajar con user aquí y...
  ...
}
```

Un programador que se adentra en `render` probablemente no notara que hay un `user` local opacando al de afuera.

Entonces intentaran trabajar con `user` asumiendo que es la variable externa, el resultado de `authenticateUser()`...
Then they'll try to work with `user` assuming that it's the external variable, the result of `authenticateUser()`... ¡Se activa la trampa! Hola, depurador...


## ¡Efectos secundarios en todas partes!

Hay muchas funciones que parecen que no cambian nada. Como `estaListo()`, `comprobarPermiso()`, `encontrarEtiquetas()`... Se asume que sacan los cálculos, encuentran y regresan los datos, sin cambiar nada fuera de ellos. En otras palabras, sin "efectos secundarios".

**Un truco realmente bello es añadirles una acción "útil", además de su tarea principal.**

Una expresión de sorpresa aturdida aparecerá en la cara de tus colegas cuando vean que la función llamada `es..`, `comprobar..` o `encontrar...` cambia algo -- definitivamente ampliará tus límites de razón.

**Otra forma de sorprender es retornar un resultado no estándar**

¡Muestra tu pensamiento original! Deja que la llamada de `comprobarPermiso` retorne no `true/false`, pero un objeto complejo con los resultados de tu comprobación.

## Funciones poderosas!

```quote author="Laozi (Tao Te Ching)"
El gran Tao fluye por todas partes, <br>
tanto a la izquierda como a la derecha.
```

No limites la función por lo que está escrito en el nombre. Se más abierto.

Por ejemplo, una función `validarEmail(email)` podría (además de comprobar el email por exactitud) muestra un mensaje de error y preguntar de nuevo por el email.

Acciones adicionales no deberían ser obvias por el nombre de la función. Un verdadero programador ninja no las hará obvias por el código tampoco.  

**Uniendo muchas acciones en una proteje tu código de reusos.**

Imagina, otro desarrollador quiere solo comprobar el correo, y no mostrar ningún mensaje. Tu función `validarEmail(email)` que hace ambas no le será de utilidad. Así que no romperán tu meditación preguntando cualquier cosa sobre ello.

## Resumen

Todos los *consejos* anteriores son de código real... Algunas veces, escrito por desarrolladores experimentados. Tal vez incluso mas experiencia que tu ;)

- Sigue alguno de ellos, y tu código estará lleno de sorpresas.
- Sigue muchos de ellos, y tu código será realmente tuyo, nadie quera cambiarlo.
- Sigue todos, y tu código será una lección valiosa para desarrolladores jóvenes buscando iluminación.<|MERGE_RESOLUTION|>--- conflicted
+++ resolved
@@ -137,11 +137,7 @@
 
 En una función intenta solo usar las variables pasadas como parámetro.
 
-<<<<<<< HEAD
-Eso hará que sea realmente difícil identificar qué es exactamente la variable *ahora*. Y además de donde viene. Una persona con intuición débil tendrá que analizar el código línea por línea y seguir los cambios en cada rama de código.
-=======
-That would make it really hard to identify what's exactly in the variable *now*. And also where it comes from. The purpose is to develop the intuition and memory of a person reading the code. A person with weak intuition would have to analyze the code line-by-line and track the changes through every code branch.
->>>>>>> 316a02d0
+Eso hará que sea realmente difícil identificar qué es exactamente la variable *ahora*. Y además de donde viene. El propósito es desarrollar la intuición y memoria de la persona que lee el código. Una persona con intuición débil tendrá que analizar el código línea por línea y seguir los cambios en cada rama de código.
 
 **Una variante avanzada del enfoque es reemplazar los valores de forma encubierta con algo igual en la mitad de un bucle o una función.**
 
@@ -157,13 +153,7 @@
 }
 ```
 
-<<<<<<< HEAD
-Un compañero de programación que quiera trabajar con `elem` en la segunda mitad de la función será sorprendido... Solo durante la depuración, después de examinar el código encontrara que está trabajando con un clon.
-=======
-A fellow programmer who wants to work with `elem` in the second half of the function will be surprised... Only during the debugging, after examining the code they will find out that they're working with a clone!
-
-Seen in code regularly. Deadly effective even against an experienced ninja.
->>>>>>> 316a02d0
+Un colega programador que quiera trabajar con `elem` en la segunda mitad de la función será sorprendido... ¡Solo durante la depuración, después de examinar el código encontrara que está trabajando con un clon!
 
 Visto regularmente en códigos. Letalmente efectivo, incluso contra ninjas experimentados. 
 
@@ -177,13 +167,9 @@
 
 ## Muestra tu amor
 
-<<<<<<< HEAD
 ¡Deja que todos vean cuán magníficas son tus entidades! Nombres como `superElement`, `megaFrame` and `niceItem` iluminaran sin duda al lector.
 
-En efecto, por una parte, algo es escrito: `super..`, `mega..`, `nice..`, pero por otra parte -- no trae ningún detalle. Un lector podría decidir mirar por un significado oculto y meditar por una hora o dos.
-=======
-Indeed, from one hand, something is written: `super..`, `mega..`, `nice..` But from the other hand -- that brings no details. A reader may decide to look for a hidden meaning and meditate for an hour or two of their paid working time.
->>>>>>> 316a02d0
+En efecto, por una parte, algo es escrito: `super..`, `mega..`, `nice..`, pero por otra parte -- no da ningún detalle. Un lector podría decidir mirar por un significado oculto y meditar por una hora o dos.
 
 
 ## Superpón variables externas
@@ -193,11 +179,7 @@
 Cuando está en la oscuridad, puede ver todo a la luz.
 ```
 
-<<<<<<< HEAD
-Usa los mismos nombres para variables dentro y fuera de una función. Así de simple. Sin esfuerzo.
-=======
-Use same names for variables inside and outside a function. As simple. No efforts to invent new names.
->>>>>>> 316a02d0
+Usa los mismos nombres para variables dentro y fuera de una función. Así de simple. Sin el esfuerzo de inventar nuevos nombres.
 
 ```js
 let *!*user*/!* = authenticateUser();
