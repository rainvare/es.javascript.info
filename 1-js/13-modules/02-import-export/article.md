<<<<<<< HEAD
# Export e Import

Las directivas export e import tienen varias variantes de sintáxis.

En el artículo anterior vimos un uso simple, ahora exploremos más ejemplos.

## Export antes de las sentencias
=======
# Export and Import

Export and import directives have several syntax variants.

In the previous article we saw a simple use, now let's explore more examples.
>>>>>>> af3f6373

Podemos etiquetar cualquier sentencia como exportada colocando 'export' antes, ya sea una variable, función o clase.

Por ejemplo, aquí todas las exportaciones son válidas:

```js
// exportar un array
*!*export*/!* let months = ['Jan', 'Feb', 'Mar','Apr', 'Aug', 'Sep', 'Oct', 'Nov', 'Dec'];

// exportar una constante
*!*export*/!* const MODULES_BECAME_STANDARD_YEAR = 2015;

// exportar una clase
*!*export*/!* clase User {
  constructor(name) {
    this.name = name;
  }
}
```

<<<<<<< HEAD
````smart header="Sin punto y coma después de export clase/función"
Tenga en cuenta que `export` antes de una clase o una función no la hace una [expresión de función](info:function-expressions). Sigue siendo una declaración de función, aunque exportada.

La mayoría de las guías de estilos JavaScript no recomiendan los punto y comas después de declarar funciones y clases.

Es por esto que no hay necesidad de un punto y coma al final de `export class` y `export function`:
=======
````smart header="No semicolons after export class/function"
Please note that `export` before a class or a function does not make it a [function expression](info:function-expressions). It's still a function declaration, albeit exported.

Most JavaScript style guides don't recommend semicolons after function and class declarations.

That's why there's no need for a semicolon at the end of `export class` and `export function`:
>>>>>>> af3f6373

```js
export function sayHi(user) {
  alert(`Hello, ${user}!`);
} *!* // no ; at the end */!*
```

````

## Export separado de la declaración

También podemos colocar `export` por separado.

Aquí primero declaramos y luego exportamos:

```js  
// 📁 say.js
function sayHi(user) {
  alert(`Hello, ${user}!`);
}

function sayBye(user) {
  alert(`Bye, ${user}!`);
}

*!*
export {sayHi, sayBye}; // una lista de variables exportadas
*/!*
```

...O, técnicamente podemos colocar `export` arriba de las funciones también.

## Import *

<<<<<<< HEAD
Generalmente, colocamos una lista de lo que queremos importar en llaves `import {...}`, de esta manera:
=======
Usually, we put a list of what to import in curly braces `import {...}`, like this:
>>>>>>> af3f6373

```js
// 📁 main.js
*!*
import {sayHi, sayBye} from './say.js';
*/!*

sayHi('John'); // Hello, John!
sayBye('John'); // Bye, John!
```

<<<<<<< HEAD
Pero si hay mucho para importar, podemos importar todo como un objeto utilizando `import * as <obj>`, por ejemplo:
=======
But if there's a lot to import, we can import everything as an object using `import * as <obj>`, for instance:
>>>>>>> af3f6373

```js
// 📁 main.js
*!*
import * as say from './say.js';
*/!*

say.sayHi('John');
say.sayBye('John');
```

A primera vista, "importar todo" parece algo tan genial, corto de escribir, por qué deberíamos listar explícitamente lo que necesitamos importar?

Pues hay algunas razones.

1. Las herramientas de ensamblaje modernas ([webpack](http://webpack.github.io) y otras) empaquetan los módulos juntos y los optimiza para acelerar la carga y quitan las cosas sin usar.

<<<<<<< HEAD
Digamos que agregamos una librería externa `say.js` a nuestro proyecto con varias funciones:
=======
    Let's say, we added a 3rd-party library `say.js` to our project with many functions:
>>>>>>> af3f6373
    ```js
    // 📁 say.js
    export function sayHi() { ... }
    export function sayBye() { ... }
    export function becomeSilent() { ... }
    ```

<<<<<<< HEAD
    Ahora si solamnente utilizamos una de las funciones de `say.js` en nuestro proyecto:
=======
    Now if we only use one of `say.js` functions in our project:
>>>>>>> af3f6373
    ```js
    // 📁 main.js
    import {sayHi} from './say.js';
    ```
<<<<<<< HEAD
...Entonces el optimizador lo verá y eliminará las otras funciones del código empaquetado, por lo tanto la compilación es más pequeña. Esto se llama "tree-shaking".

2. Listar explícitamente qué importar da nombres más cortos: `sayHi()` en lugar de `say.sayHi()`.
3. La lista explícita de importaciones ofrece una mejor visión general de la estructura del código: qué se usa y dónde. Facilita el soporte de código y la refactorización.
=======
    ...Then the optimizer will see that and remove the other functions from the bundled code, thus making the build smaller. That is called "tree-shaking".

2. Explicitly listing what to import gives shorter names: `sayHi()` instead of `say.sayHi()`.
3. Explicit list of imports gives better overview of the code structure: what is used and where. It makes code support and refactoring easier.
>>>>>>> af3f6373

## Importar "as"

También podemos utilizar `as` para importar bajo nombres diferentes.

<<<<<<< HEAD
Por ejemplo, importemos `sayHi` en la variable local `hi` para brevedad, e importar `sayBye` como `bye`:
=======
For instance, let's import `sayHi` into the local variable `hi` for brevity, and import `sayBye` as `bye`:
>>>>>>> af3f6373

```js
// 📁 main.js
*!*
import {sayHi as hi, sayBye as bye} from './say.js';
*/!*

hi('John'); // Hello, John!
bye('John'); // Bye, John!
```

## Exportar "as"

Existe un sintáxis similar para `export`.

Exportemos funciones como `hi` y `bye`:

```js
// 📁 say.js
...
export {sayHi as hi, sayBye as bye};
```

<<<<<<< HEAD
Ahora `hi` y `bye` son los nombres oficiales para desconocidos, a ser utilizados en importaciones:
=======
Now `hi` and `bye` are official names for outsiders, to be used in imports:
>>>>>>> af3f6373

```js
// 📁 main.js
import * as say from './say.js';

say.*!*hi*/!*('John'); // Hello, John!
say.*!*bye*/!*('John'); // Bye, John!
```

## Export default
<<<<<<< HEAD

En la práctica, existen principalmente dos tipos de módulos.
=======

In practice, there are mainly two kinds of modules.

1. Modules that contain a library, pack of functions, like `say.js` above.
2. Modules that declare a single entity, e.g. a module `user.js` exports only `class User`.
>>>>>>> af3f6373

1. Módulos que contienen una librería, paquete de funciones, como `say.js` de arriba.
2. Módulos que declaran una entidad simple, por ejemplo un módulo `user.js` exporta únicamente `class User`.

<<<<<<< HEAD
Principalmente, se prefiere el segundo enfoque, de modo que cada "cosa" reside en su propio módulo.

Naturalmente, eso requiere muchos archivos, ya que todo quiere su propio módulo, pero eso no es un problema en absoluto. En realidad, la navegación de código se vuelve más fácil si los archivos están bien nombrados y estructurados en carpetas.

Los módulos proporcionan una sintaxis especial 'export default' ("la exportación predeterminada") para que la forma de "una cosa por módulo" se vea mejor.

Poner `export default` antes de la entidad a exportar:
=======
Naturally, that requires a lot of files, as everything wants its own module, but that's not a problem at all. Actually, code navigation becomes easier if files are well-named and structured into folders.

Modules provide a special `export default` ("the default export") syntax to make the "one thing per module" way look better.

Put `export default` before the entity to export:
>>>>>>> af3f6373

```js
// 📁 user.js
export *!*default*/!* class User { // sólo agregar "default"
  constructor(name) {
    this.name = name;
  }
}
```

<<<<<<< HEAD
Sólo puede existir un sólo `export default` por archivo.

...Y luego importarlo sin llaves:
=======
There may be only one `export default` per file.

...And then import it without curly braces:
>>>>>>> af3f6373

```js
// 📁 main.js
import *!*User*/!* from './user.js'; // no {User}, sólo User

new User('John');
```

<<<<<<< HEAD
Las importaciones sin llaves se ven mejor. Un error común al comenzar a usar módulos es olvidarse de las llaves. Entonces, recuerde, `import` necesita llaves para las exportaciones con nombre y no las necesita para la predeterminada.
=======
Imports without curly braces look nicer. A common mistake when starting to use modules is to forget curly braces at all. So, remember, `import` needs curly braces for named exports and doesn't need them for the default one.
>>>>>>> af3f6373

| Export con nombre | Export predeterminada |
|--------------|----------------|
| `export class User {...}` | `export default class User {...}` |
| `import {User} from ...` | `import User from ...`|

<<<<<<< HEAD
Técnicamente, podemos tener exportaciones predeterminadas y con nombre en un solo módulo, pero en la práctica la gente generalmente no las mezcla. Un módulo tiene exportaciones con nombre o la predeterminada.

Como puede haber como máximo una exportación predeterminada por archivo, la entidad exportada puede no tener nombre.

Por ejemplo, todas estas son exportaciones predeterminadas perfectamente válidas:
=======
Technically, we may have both default and named exports in a single module, but in practice people usually don't mix them. A module has either named exports or the default one.

As there may be at most one default export per file, the exported entity may have no name.

For instance, these are all perfectly valid default exports:
>>>>>>> af3f6373

```js
export default class { // sin nombre de clase
  constructor() { ... }
}
```

```js
<<<<<<< HEAD
export default function(user) { // sin nombre de función
=======
export default function(user) { // no function name
>>>>>>> af3f6373
  alert(`Hello, ${user}!`);
}
```

```js
<<<<<<< HEAD
// exportar un único valor, sin crear una variable
export default ['Jan', 'Feb', 'Mar','Apr', 'Aug', 'Sep', 'Oct', 'Nov', 'Dec'];
```

No dar un nombre está bien, porque solo hay un "export default" por archivo, por lo que "import" sin llaves sabe qué importar.

Sin `default`, dicha exportación daría un error:
=======
// export a single value, without making a variable
export default ['Jan', 'Feb', 'Mar','Apr', 'Aug', 'Sep', 'Oct', 'Nov', 'Dec'];
```

Not giving a name is fine, because there is only one `export default` per file, so `import` without curly braces knows what to import.

Without `default`, such an export would give an error:
>>>>>>> af3f6373

```js
export class { // Error! (exportación no predeterminada necesita un nombre)
  constructor() {}
}
```     

<<<<<<< HEAD
### El nombre "default"

En algunas situaciones, la palabra clave `default` se usa para hacer referencia a la exportación predeterminada.

Por ejemplo, para exportar una función por separado de su definición:
=======
### The "default" name

In some situations the `default` keyword is used to reference the default export.

For example, to export a function separately from its definition:
>>>>>>> af3f6373

```js
function sayHi(user) {
  alert(`Hello, ${user}!`);
}

<<<<<<< HEAD
// lo mismo que si agregamos "export default" antes de la función
export {sayHi as default};
```

Otra situación, supongamos un módulo `user.js` exporta una cosa principal "default", y algunas cosas con nombre (raro el caso, pero sucede):
=======
// same as if we added "export default" before the function
export {sayHi as default};
```

Or, another situation, let's say a module `user.js` exports one main "default" thing, and a few named ones (rarely the case, but it happens):
>>>>>>> af3f6373

```js
// 📁 user.js
export default class User {
  constructor(name) {
    this.name = name;
  }
}

export function sayHi(user) {
  alert(`Hello, ${user}!`);
}
```

Aquí la manera de importar la exportación predeterminada junto con la exportación con nombre:

```js
// 📁 main.js
import {*!*default as User*/!*, sayHi} from './user.js';

new User('John');
```

<<<<<<< HEAD
Y por último, si importamos todo `*` como un objeto, entonce la propiedad `default` es exactamente la exportación predeterminada:
=======
And, finally, if importing everything `*` as an object, then the `default` property is exactly the default export:
>>>>>>> af3f6373

```js
// 📁 main.js
import * as user from './user.js';

<<<<<<< HEAD
let User = user.default; // la exportación predeterminada
new User('John');
```

### Unas palabras contra exportaciones predeterminadas

Las exportaciones con nombre son explícitas. Nombran exactamente lo que importan, así que tenemos esa información de ellos; Eso es bueno.

Las exportaciones con nombre nos obligan a usar exactamente el nombre correcto para importar:

```js
import {User} from './user.js';
// import {MyUser} no funcionará, el nombre debe ser {User}
```

...Mientras que para una exporación predeterminada siempre elegimos el nombre al importar:

```js
import User from './user.js'; // funciona
import MyUser from './user.js'; // también funciona
// puede ser import Cualquiera... y aun funcionaría
```

Por lo tanto, los miembros del equipo pueden usar diferentes nombres para importar lo mismo, y eso no es bueno.
=======
let User = user.default; // the default export
new User('John');
```

### A word against default exports

Named exports are explicit. They exactly name what they import, so we have that information from them; that's a good thing.

Named exports force us to use exactly the right name to import:

```js
import {User} from './user.js';
// import {MyUser} won't work, the name must be {User}
```

...While for a default export, we always choose the name when importing:

```js
import User from './user.js'; // works
import MyUser from './user.js'; // works too
// could be import Anything... and it'll still work
```

So team members may use different names to import the same thing, and that's not good.
>>>>>>> af3f6373

Por lo general, para evitar eso y mantener el código consistente, existe una regla que establece que las variables importadas deben corresponder a los nombres de los archivos, por ejemplo:

```js
import User from './user.js';
import LoginForm from './loginForm.js';
import func from '/path/to/func.js';
...
```

<<<<<<< HEAD
Aún así, algunos equipos lo consideran un serio inconveniente de las exportaciones predeterminadas. Por lo tanto, prefieren usar siempre exportaciones con nombre. Incluso si solo se exporta una sola cosa, todavía se exporta con un nombre, sin `default`.
=======
Still, some teams consider it a serious drawback of default exports. So they prefer to always use named exports. Even if only a single thing is exported, it's still exported under a name, without `default`.
>>>>>>> af3f6373

Eso también hace que la reexportación (ver más abajo) sea un poco más fácil.

## Reexportación 

La sintáxis "Reexportar" `export ... from ...` permite importar cosas e inmediatamente exportarlas (posiblemente bajo otro nombre), de esta manera:

```js
<<<<<<< HEAD
export {sayHi} from './say.js'; // reexportar sayHi

export {default as User} from './user.js'; // reexportar default
```

¿Por qué se necesitaría eso? Veamos un caso de uso práctico.

Imagínese, estamos escribiendo un "paquete": una carpeta con muchos módulos, con algunas de las funciones exportadas al exterior (herramientas como NPM nos permiten publicar y distribuir dichos paquetes), y muchos módulos son solo "ayudantes", para uso interno en otros módulos de paquete.

La estructura del archivo podría ser así:
=======
export {sayHi} from './say.js'; // re-export sayHi

export {default as User} from './user.js'; // re-export default
```

Why would that be needed? Let's see a practical use case.

Imagine, we're writing a "package": a folder with a lot of modules, with some of the functionality exported outside (tools like NPM allow us to publish and distribute such packages), and many modules are just "helpers", for internal use in other package modules.

The file structure could be like this:
>>>>>>> af3f6373
```
auth/
    index.js  
    user.js
    helpers.js
    tests/
        login.js
    providers/
        github.js
        facebook.js
        ...
```

Nos gustaría exponer la funcionalidad del paquete a través de un único punto de entrada, el "archivo principal" `auth/index.js`, para ser utilizado así:

```js
import {login, logout} from 'auth/index.js'
```

<<<<<<< HEAD
La idea es que los extraños, los desarrolladores que usan nuestro paquete, no deben entrometerse con su estructura interna, buscar archivos dentro de nuestra carpeta de paquetes. Exportamos solo lo que es necesario en `auth/index.js` y mantenemos el resto oculto a miradas indiscretas.

Como la funcionalidad real exportada se encuentra dispersa entre el paquete, podemos importarla en `auth/index.js` y exportar desde ella:
=======
The idea is that outsiders, developers who use our package, should not meddle with its internal structure, search for files inside our package folder. We export only what's necessary in `auth/index.js` and keep the rest hidden from prying eyes.

As the actual exported functionality is scattered among the package, we can import it into `auth/index.js` and export from it:
>>>>>>> af3f6373

```js
// 📁 auth/index.js

<<<<<<< HEAD
// importar login/logout e inmediatamente exportarlas
import {login, logout} from './helpers.js';
export {login, logout};

// importar default como User y exportarlo
=======
// import login/logout and immediately export them
import {login, logout} from './helpers.js';
export {login, logout};

// import default as User and export it
>>>>>>> af3f6373
import User from './user.js';
export {User};
...
```

<<<<<<< HEAD
Ahora los usuarios de nuestro paquete pueden hacer esto `import {login} from "auth/index.js"`.

La sintáxis `export ... from ...` es solo una notación más corta para tales importación-exportación:

```js
// 📁 auth/index.js
// importar login/logout e inmediatamente exportarlos
export {login, logout} from './helpers.js';

// importar default como User y exportarlo
=======
Now users of our package can `import {login} from "auth/index.js"`.

The syntax `export ... from ...` is just a shorter notation for such import-export:

```js
// 📁 auth/index.js
// import login/logout and immediately export them
export {login, logout} from './helpers.js';

// import default as User and export it
>>>>>>> af3f6373
export {default as User} from './user.js';
...
```

<<<<<<< HEAD
### Reexportando la exportación predeterminada

La exportación predeterminada necesita un manejo separado cuando se reexporta.

Digamos que tenemos `user.js`, y nos gustaría volver a exportar la clase `User` de él:
=======
### Re-exporting the default export

The default export needs separate handling when re-exporting.

Let's say we have `user.js`, and we'd like to re-export class `User` from it:
>>>>>>> af3f6373

```js
// 📁 user.js
export default class User {
  // ...
}
```

<<<<<<< HEAD
1. `export User from './user.js'` no funcionará. Qué puede fallar?... Pero es un errro de sintáxis!
=======
1. `export User from './user.js'` won't work. What can go wrong?... But that's a syntax error!

    To re-export the default export, we have to write `export {default as User}`, as in the example above.    

2. `export * from './user.js'` re-exports only named exports, but ignores the default one.

    If we'd like to re-export both named and the default export, then two statements are needed:
    ```js
    export * from './user.js'; // to re-export named exports
    export {default} from './user.js'; // to re-export the default export
    ```

Such oddities of re-exporting the default export are one of the reasons why some developers don't like them.
>>>>>>> af3f6373

Para reexportar la exportación predeterminada, tenemos que escribir `export {default as User}`, tal como en el ejemplo de arriba.    

<<<<<<< HEAD
2. `export * from './user.js'` reexporta únicamente las exportaciones con nombre, pero ignora la exportación predeterminada.

Si nos gustaría reexportar tanto la exportación con nombre como la predeterminada, se necesitan dos declaraciones:
    ```js
    export * from './user.js'; // para reexportar exportaciones con nombre
    export {default} from './user.js'; // para reexportar la exportación predeterminada
    ```

Tales rarezas de reexportar la exportación predeterminada son una de las razones por las que a algunos desarrolladores no les gustan.

## Resumen

Aquí están todos los tipos de 'exportación' que cubrimos en este y en artículos anteriores.

Puede comprobarlo al leerlos y recordar lo que significan:

- Antes de la declaración de clase/función/..:
  - `export [default] clase/función/variable ...`
- Export independiente:
  - `export {x [as y], ...}`.
- Reexportar:
  - `export {x [as y], ...} from "module"`
  - `export * from "module"` (no reexporta la predeterminada).
  - `export {default [as y]} from "module"` (reexporta la predeterminada).

Importación:

- Exportación con nombre desde módulo:
  - `import {x [as y], ...} from "module"`
- Exportación predeterminada:  
  - `import x from "module"`
  - `import {default as x} from "module"`
- Todo:
  - `import * as obj from "module"`
- Importar el módulo (su código se ejecuta), pero no lo asigna a una variable:
  - `import "module"`

Podemos poner las declaraciones `import/export` en la parte superior o inferior de un script, eso no importa.

Entonces, técnicamente este código está bien:
=======
Here are all types of `export` that we covered in this and previous articles.

You can check yourself by reading them and recalling what they mean:

- Before declaration of a class/function/..:
  - `export [default] class/function/variable ...`
- Standalone export:
  - `export {x [as y], ...}`.
- Re-export:
  - `export {x [as y], ...} from "module"`
  - `export * from "module"` (doesn't re-export default).
  - `export {default [as y]} from "module"` (re-export default).

Import:

- Named exports from module:
  - `import {x [as y], ...} from "module"`
- Default export:  
  - `import x from "module"`
  - `import {default as x} from "module"`
- Everything:
  - `import * as obj from "module"`
- Import the module (its code runs), but do not assign it to a variable:
  - `import "module"`

We can put `import/export` statements at the top or at the bottom of a script, that doesn't matter.

So, technically this code is fine:
>>>>>>> af3f6373
```js
sayHi();

// ...

<<<<<<< HEAD
import {sayHi} from './say.js'; // import al final del archivo
```

En la práctica, las importaciones generalmente se encuentran al comienzo del archivo, pero eso es solo para mayor comodidad.
=======
import {sayHi} from './say.js'; // import at the end of the file
```

In practice imports are usually at the start of the file, but that's only for more convenience.
>>>>>>> af3f6373

**Tenga en cuenta que las declaraciones de import/export no funcionan si están dentro `{...}`.**

Una importación condicional, como esta, no funcionará:
```js
if (something) {
  import {sayHi} from "./say.js"; // Error: import debe estar en nivel superior
}
```

...Pero, ¿qué pasa si realmente necesitamos importar algo condicionalmente? O en el momento adecuado? Por ejemplo, ¿cargar un módulo a pedido, cuando realmente se necesita?

<<<<<<< HEAD
Veremos importaciones dinámicas en el próximo artículo.
=======
We'll see dynamic imports in the next article.
>>>>>>> af3f6373
<|MERGE_RESOLUTION|>--- conflicted
+++ resolved
@@ -1,4 +1,4 @@
-<<<<<<< HEAD
+
 # Export e Import
 
 Las directivas export e import tienen varias variantes de sintáxis.
@@ -6,13 +6,6 @@
 En el artículo anterior vimos un uso simple, ahora exploremos más ejemplos.
 
 ## Export antes de las sentencias
-=======
-# Export and Import
-
-Export and import directives have several syntax variants.
-
-In the previous article we saw a simple use, now let's explore more examples.
->>>>>>> af3f6373
 
 Podemos etiquetar cualquier sentencia como exportada colocando 'export' antes, ya sea una variable, función o clase.
 
@@ -23,7 +16,7 @@
 *!*export*/!* let months = ['Jan', 'Feb', 'Mar','Apr', 'Aug', 'Sep', 'Oct', 'Nov', 'Dec'];
 
 // exportar una constante
-*!*export*/!* const MODULES_BECAME_STANDARD_YEAR = 2015;
+*!*export*/!* co<<<<<<< trad_export_importnst MODULES_BECAME_STANDARD_YEAR = 2015;
 
 // exportar una clase
 *!*export*/!* clase User {
@@ -33,21 +26,10 @@
 }
 ```
 
-<<<<<<< HEAD
 ````smart header="Sin punto y coma después de export clase/función"
 Tenga en cuenta que `export` antes de una clase o una función no la hace una [expresión de función](info:function-expressions). Sigue siendo una declaración de función, aunque exportada.
 
 La mayoría de las guías de estilos JavaScript no recomiendan los punto y comas después de declarar funciones y clases.
-
-Es por esto que no hay necesidad de un punto y coma al final de `export class` y `export function`:
-=======
-````smart header="No semicolons after export class/function"
-Please note that `export` before a class or a function does not make it a [function expression](info:function-expressions). It's still a function declaration, albeit exported.
-
-Most JavaScript style guides don't recommend semicolons after function and class declarations.
-
-That's why there's no need for a semicolon at the end of `export class` and `export function`:
->>>>>>> af3f6373
 
 ```js
 export function sayHi(user) {
@@ -82,11 +64,7 @@
 
 ## Import *
 
-<<<<<<< HEAD
 Generalmente, colocamos una lista de lo que queremos importar en llaves `import {...}`, de esta manera:
-=======
-Usually, we put a list of what to import in curly braces `import {...}`, like this:
->>>>>>> af3f6373
 
 ```js
 // 📁 main.js
@@ -98,11 +76,7 @@
 sayBye('John'); // Bye, John!
 ```
 
-<<<<<<< HEAD
 Pero si hay mucho para importar, podemos importar todo como un objeto utilizando `import * as <obj>`, por ejemplo:
-=======
-But if there's a lot to import, we can import everything as an object using `import * as <obj>`, for instance:
->>>>>>> af3f6373
 
 ```js
 // 📁 main.js
@@ -120,11 +94,9 @@
 
 1. Las herramientas de ensamblaje modernas ([webpack](http://webpack.github.io) y otras) empaquetan los módulos juntos y los optimiza para acelerar la carga y quitan las cosas sin usar.
 
-<<<<<<< HEAD
+
 Digamos que agregamos una librería externa `say.js` a nuestro proyecto con varias funciones:
-=======
-    Let's say, we added a 3rd-party library `say.js` to our project with many functions:
->>>>>>> af3f6373
+
     ```js
     // 📁 say.js
     export function sayHi() { ... }
@@ -132,36 +104,23 @@
     export function becomeSilent() { ... }
     ```
 
-<<<<<<< HEAD
     Ahora si solamnente utilizamos una de las funciones de `say.js` en nuestro proyecto:
-=======
-    Now if we only use one of `say.js` functions in our project:
->>>>>>> af3f6373
+
     ```js
     // 📁 main.js
     import {sayHi} from './say.js';
     ```
-<<<<<<< HEAD
+    
 ...Entonces el optimizador lo verá y eliminará las otras funciones del código empaquetado, por lo tanto la compilación es más pequeña. Esto se llama "tree-shaking".
 
 2. Listar explícitamente qué importar da nombres más cortos: `sayHi()` en lugar de `say.sayHi()`.
 3. La lista explícita de importaciones ofrece una mejor visión general de la estructura del código: qué se usa y dónde. Facilita el soporte de código y la refactorización.
-=======
-    ...Then the optimizer will see that and remove the other functions from the bundled code, thus making the build smaller. That is called "tree-shaking".
-
-2. Explicitly listing what to import gives shorter names: `sayHi()` instead of `say.sayHi()`.
-3. Explicit list of imports gives better overview of the code structure: what is used and where. It makes code support and refactoring easier.
->>>>>>> af3f6373
 
 ## Importar "as"
 
 También podemos utilizar `as` para importar bajo nombres diferentes.
 
-<<<<<<< HEAD
 Por ejemplo, importemos `sayHi` en la variable local `hi` para brevedad, e importar `sayBye` como `bye`:
-=======
-For instance, let's import `sayHi` into the local variable `hi` for brevity, and import `sayBye` as `bye`:
->>>>>>> af3f6373
 
 ```js
 // 📁 main.js
@@ -185,11 +144,7 @@
 export {sayHi as hi, sayBye as bye};
 ```
 
-<<<<<<< HEAD
 Ahora `hi` y `bye` son los nombres oficiales para desconocidos, a ser utilizados en importaciones:
-=======
-Now `hi` and `bye` are official names for outsiders, to be used in imports:
->>>>>>> af3f6373
 
 ```js
 // 📁 main.js
@@ -200,21 +155,12 @@
 ```
 
 ## Export default
-<<<<<<< HEAD
 
 En la práctica, existen principalmente dos tipos de módulos.
-=======
-
-In practice, there are mainly two kinds of modules.
-
-1. Modules that contain a library, pack of functions, like `say.js` above.
-2. Modules that declare a single entity, e.g. a module `user.js` exports only `class User`.
->>>>>>> af3f6373
 
 1. Módulos que contienen una librería, paquete de funciones, como `say.js` de arriba.
 2. Módulos que declaran una entidad simple, por ejemplo un módulo `user.js` exporta únicamente `class User`.
 
-<<<<<<< HEAD
 Principalmente, se prefiere el segundo enfoque, de modo que cada "cosa" reside en su propio módulo.
 
 Naturalmente, eso requiere muchos archivos, ya que todo quiere su propio módulo, pero eso no es un problema en absoluto. En realidad, la navegación de código se vuelve más fácil si los archivos están bien nombrados y estructurados en carpetas.
@@ -222,13 +168,6 @@
 Los módulos proporcionan una sintaxis especial 'export default' ("la exportación predeterminada") para que la forma de "una cosa por módulo" se vea mejor.
 
 Poner `export default` antes de la entidad a exportar:
-=======
-Naturally, that requires a lot of files, as everything wants its own module, but that's not a problem at all. Actually, code navigation becomes easier if files are well-named and structured into folders.
-
-Modules provide a special `export default` ("the default export") syntax to make the "one thing per module" way look better.
-
-Put `export default` before the entity to export:
->>>>>>> af3f6373
 
 ```js
 // 📁 user.js
@@ -239,15 +178,10 @@
 }
 ```
 
-<<<<<<< HEAD
 Sólo puede existir un sólo `export default` por archivo.
 
 ...Y luego importarlo sin llaves:
-=======
-There may be only one `export default` per file.
-
-...And then import it without curly braces:
->>>>>>> af3f6373
+
 
 ```js
 // 📁 main.js
@@ -256,30 +190,18 @@
 new User('John');
 ```
 
-<<<<<<< HEAD
 Las importaciones sin llaves se ven mejor. Un error común al comenzar a usar módulos es olvidarse de las llaves. Entonces, recuerde, `import` necesita llaves para las exportaciones con nombre y no las necesita para la predeterminada.
-=======
-Imports without curly braces look nicer. A common mistake when starting to use modules is to forget curly braces at all. So, remember, `import` needs curly braces for named exports and doesn't need them for the default one.
->>>>>>> af3f6373
 
 | Export con nombre | Export predeterminada |
 |--------------|----------------|
 | `export class User {...}` | `export default class User {...}` |
 | `import {User} from ...` | `import User from ...`|
 
-<<<<<<< HEAD
 Técnicamente, podemos tener exportaciones predeterminadas y con nombre en un solo módulo, pero en la práctica la gente generalmente no las mezcla. Un módulo tiene exportaciones con nombre o la predeterminada.
 
 Como puede haber como máximo una exportación predeterminada por archivo, la entidad exportada puede no tener nombre.
 
 Por ejemplo, todas estas son exportaciones predeterminadas perfectamente válidas:
-=======
-Technically, we may have both default and named exports in a single module, but in practice people usually don't mix them. A module has either named exports or the default one.
-
-As there may be at most one default export per file, the exported entity may have no name.
-
-For instance, these are all perfectly valid default exports:
->>>>>>> af3f6373
 
 ```js
 export default class { // sin nombre de clase
@@ -288,17 +210,13 @@
 ```
 
 ```js
-<<<<<<< HEAD
 export default function(user) { // sin nombre de función
-=======
-export default function(user) { // no function name
->>>>>>> af3f6373
   alert(`Hello, ${user}!`);
 }
 ```
 
 ```js
-<<<<<<< HEAD
+
 // exportar un único valor, sin crear una variable
 export default ['Jan', 'Feb', 'Mar','Apr', 'Aug', 'Sep', 'Oct', 'Nov', 'Dec'];
 ```
@@ -306,15 +224,6 @@
 No dar un nombre está bien, porque solo hay un "export default" por archivo, por lo que "import" sin llaves sabe qué importar.
 
 Sin `default`, dicha exportación daría un error:
-=======
-// export a single value, without making a variable
-export default ['Jan', 'Feb', 'Mar','Apr', 'Aug', 'Sep', 'Oct', 'Nov', 'Dec'];
-```
-
-Not giving a name is fine, because there is only one `export default` per file, so `import` without curly braces knows what to import.
-
-Without `default`, such an export would give an error:
->>>>>>> af3f6373
 
 ```js
 export class { // Error! (exportación no predeterminada necesita un nombre)
@@ -322,38 +231,22 @@
 }
 ```     
 
-<<<<<<< HEAD
 ### El nombre "default"
 
 En algunas situaciones, la palabra clave `default` se usa para hacer referencia a la exportación predeterminada.
 
 Por ejemplo, para exportar una función por separado de su definición:
-=======
-### The "default" name
-
-In some situations the `default` keyword is used to reference the default export.
-
-For example, to export a function separately from its definition:
->>>>>>> af3f6373
 
 ```js
 function sayHi(user) {
   alert(`Hello, ${user}!`);
 }
 
-<<<<<<< HEAD
 // lo mismo que si agregamos "export default" antes de la función
 export {sayHi as default};
 ```
 
 Otra situación, supongamos un módulo `user.js` exporta una cosa principal "default", y algunas cosas con nombre (raro el caso, pero sucede):
-=======
-// same as if we added "export default" before the function
-export {sayHi as default};
-```
-
-Or, another situation, let's say a module `user.js` exports one main "default" thing, and a few named ones (rarely the case, but it happens):
->>>>>>> af3f6373
 
 ```js
 // 📁 user.js
@@ -377,17 +270,11 @@
 new User('John');
 ```
 
-<<<<<<< HEAD
 Y por último, si importamos todo `*` como un objeto, entonce la propiedad `default` es exactamente la exportación predeterminada:
-=======
-And, finally, if importing everything `*` as an object, then the `default` property is exactly the default export:
->>>>>>> af3f6373
 
 ```js
 // 📁 main.js
 import * as user from './user.js';
-
-<<<<<<< HEAD
 let User = user.default; // la exportación predeterminada
 new User('John');
 ```
@@ -412,32 +299,6 @@
 ```
 
 Por lo tanto, los miembros del equipo pueden usar diferentes nombres para importar lo mismo, y eso no es bueno.
-=======
-let User = user.default; // the default export
-new User('John');
-```
-
-### A word against default exports
-
-Named exports are explicit. They exactly name what they import, so we have that information from them; that's a good thing.
-
-Named exports force us to use exactly the right name to import:
-
-```js
-import {User} from './user.js';
-// import {MyUser} won't work, the name must be {User}
-```
-
-...While for a default export, we always choose the name when importing:
-
-```js
-import User from './user.js'; // works
-import MyUser from './user.js'; // works too
-// could be import Anything... and it'll still work
-```
-
-So team members may use different names to import the same thing, and that's not good.
->>>>>>> af3f6373
 
 Por lo general, para evitar eso y mantener el código consistente, existe una regla que establece que las variables importadas deben corresponder a los nombres de los archivos, por ejemplo:
 
@@ -448,11 +309,7 @@
 ...
 ```
 
-<<<<<<< HEAD
 Aún así, algunos equipos lo consideran un serio inconveniente de las exportaciones predeterminadas. Por lo tanto, prefieren usar siempre exportaciones con nombre. Incluso si solo se exporta una sola cosa, todavía se exporta con un nombre, sin `default`.
-=======
-Still, some teams consider it a serious drawback of default exports. So they prefer to always use named exports. Even if only a single thing is exported, it's still exported under a name, without `default`.
->>>>>>> af3f6373
 
 Eso también hace que la reexportación (ver más abajo) sea un poco más fácil.
 
@@ -461,7 +318,6 @@
 La sintáxis "Reexportar" `export ... from ...` permite importar cosas e inmediatamente exportarlas (posiblemente bajo otro nombre), de esta manera:
 
 ```js
-<<<<<<< HEAD
 export {sayHi} from './say.js'; // reexportar sayHi
 
 export {default as User} from './user.js'; // reexportar default
@@ -472,18 +328,7 @@
 Imagínese, estamos escribiendo un "paquete": una carpeta con muchos módulos, con algunas de las funciones exportadas al exterior (herramientas como NPM nos permiten publicar y distribuir dichos paquetes), y muchos módulos son solo "ayudantes", para uso interno en otros módulos de paquete.
 
 La estructura del archivo podría ser así:
-=======
-export {sayHi} from './say.js'; // re-export sayHi
-
-export {default as User} from './user.js'; // re-export default
-```
-
-Why would that be needed? Let's see a practical use case.
-
-Imagine, we're writing a "package": a folder with a lot of modules, with some of the functionality exported outside (tools like NPM allow us to publish and distribute such packages), and many modules are just "helpers", for internal use in other package modules.
-
-The file structure could be like this:
->>>>>>> af3f6373
+
 ```
 auth/
     index.js  
@@ -503,38 +348,21 @@
 import {login, logout} from 'auth/index.js'
 ```
 
-<<<<<<< HEAD
 La idea es que los extraños, los desarrolladores que usan nuestro paquete, no deben entrometerse con su estructura interna, buscar archivos dentro de nuestra carpeta de paquetes. Exportamos solo lo que es necesario en `auth/index.js` y mantenemos el resto oculto a miradas indiscretas.
 
 Como la funcionalidad real exportada se encuentra dispersa entre el paquete, podemos importarla en `auth/index.js` y exportar desde ella:
-=======
-The idea is that outsiders, developers who use our package, should not meddle with its internal structure, search for files inside our package folder. We export only what's necessary in `auth/index.js` and keep the rest hidden from prying eyes.
-
-As the actual exported functionality is scattered among the package, we can import it into `auth/index.js` and export from it:
->>>>>>> af3f6373
 
 ```js
 // 📁 auth/index.js
-
-<<<<<<< HEAD
 // importar login/logout e inmediatamente exportarlas
 import {login, logout} from './helpers.js';
 export {login, logout};
-
 // importar default como User y exportarlo
-=======
-// import login/logout and immediately export them
-import {login, logout} from './helpers.js';
-export {login, logout};
-
-// import default as User and export it
->>>>>>> af3f6373
 import User from './user.js';
 export {User};
 ...
 ```
 
-<<<<<<< HEAD
 Ahora los usuarios de nuestro paquete pueden hacer esto `import {login} from "auth/index.js"`.
 
 La sintáxis `export ... from ...` es solo una notación más corta para tales importación-exportación:
@@ -545,35 +373,15 @@
 export {login, logout} from './helpers.js';
 
 // importar default como User y exportarlo
-=======
-Now users of our package can `import {login} from "auth/index.js"`.
-
-The syntax `export ... from ...` is just a shorter notation for such import-export:
-
-```js
-// 📁 auth/index.js
-// import login/logout and immediately export them
-export {login, logout} from './helpers.js';
-
-// import default as User and export it
->>>>>>> af3f6373
 export {default as User} from './user.js';
 ...
 ```
 
-<<<<<<< HEAD
 ### Reexportando la exportación predeterminada
 
 La exportación predeterminada necesita un manejo separado cuando se reexporta.
 
 Digamos que tenemos `user.js`, y nos gustaría volver a exportar la clase `User` de él:
-=======
-### Re-exporting the default export
-
-The default export needs separate handling when re-exporting.
-
-Let's say we have `user.js`, and we'd like to re-export class `User` from it:
->>>>>>> af3f6373
 
 ```js
 // 📁 user.js
@@ -582,27 +390,11 @@
 }
 ```
 
-<<<<<<< HEAD
+
 1. `export User from './user.js'` no funcionará. Qué puede fallar?... Pero es un errro de sintáxis!
-=======
-1. `export User from './user.js'` won't work. What can go wrong?... But that's a syntax error!
-
-    To re-export the default export, we have to write `export {default as User}`, as in the example above.    
-
-2. `export * from './user.js'` re-exports only named exports, but ignores the default one.
-
-    If we'd like to re-export both named and the default export, then two statements are needed:
-    ```js
-    export * from './user.js'; // to re-export named exports
-    export {default} from './user.js'; // to re-export the default export
-    ```
-
-Such oddities of re-exporting the default export are one of the reasons why some developers don't like them.
->>>>>>> af3f6373
 
 Para reexportar la exportación predeterminada, tenemos que escribir `export {default as User}`, tal como en el ejemplo de arriba.    
 
-<<<<<<< HEAD
 2. `export * from './user.js'` reexporta únicamente las exportaciones con nombre, pero ignora la exportación predeterminada.
 
 Si nos gustaría reexportar tanto la exportación con nombre como la predeterminada, se necesitan dos declaraciones:
@@ -643,52 +435,14 @@
 Podemos poner las declaraciones `import/export` en la parte superior o inferior de un script, eso no importa.
 
 Entonces, técnicamente este código está bien:
-=======
-Here are all types of `export` that we covered in this and previous articles.
-
-You can check yourself by reading them and recalling what they mean:
-
-- Before declaration of a class/function/..:
-  - `export [default] class/function/variable ...`
-- Standalone export:
-  - `export {x [as y], ...}`.
-- Re-export:
-  - `export {x [as y], ...} from "module"`
-  - `export * from "module"` (doesn't re-export default).
-  - `export {default [as y]} from "module"` (re-export default).
-
-Import:
-
-- Named exports from module:
-  - `import {x [as y], ...} from "module"`
-- Default export:  
-  - `import x from "module"`
-  - `import {default as x} from "module"`
-- Everything:
-  - `import * as obj from "module"`
-- Import the module (its code runs), but do not assign it to a variable:
-  - `import "module"`
-
-We can put `import/export` statements at the top or at the bottom of a script, that doesn't matter.
-
-So, technically this code is fine:
->>>>>>> af3f6373
+
 ```js
 sayHi();
-
 // ...
-
-<<<<<<< HEAD
 import {sayHi} from './say.js'; // import al final del archivo
 ```
 
 En la práctica, las importaciones generalmente se encuentran al comienzo del archivo, pero eso es solo para mayor comodidad.
-=======
-import {sayHi} from './say.js'; // import at the end of the file
-```
-
-In practice imports are usually at the start of the file, but that's only for more convenience.
->>>>>>> af3f6373
 
 **Tenga en cuenta que las declaraciones de import/export no funcionan si están dentro `{...}`.**
 
@@ -701,8 +455,4 @@
 
 ...Pero, ¿qué pasa si realmente necesitamos importar algo condicionalmente? O en el momento adecuado? Por ejemplo, ¿cargar un módulo a pedido, cuando realmente se necesita?
 
-<<<<<<< HEAD
 Veremos importaciones dinámicas en el próximo artículo.
-=======
-We'll see dynamic imports in the next article.
->>>>>>> af3f6373
