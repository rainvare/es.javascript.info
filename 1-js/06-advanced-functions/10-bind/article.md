libs:
  - lodash

---

# Función binding (vinculadora)

<<<<<<< HEAD
Al pasar métodos de objeto como devoluciones de llamada, por ejemplo a `setTimeout`, se genera un problema conocido: "pérdida de `this`".

En este capítulo veremos las formas de solucionarlo.
=======
When passing object methods as callbacks, for instance to `setTimeout`, there's a known problem: "losing `this`".

In this chapter we'll see the ways to fix it.
>>>>>>> 31acc60d

## Pérdida de "this"

<<<<<<< HEAD
Ya hemos visto ejemplos de pérdida de `this`. Una vez que se pasa un método en algún lugar separado del objeto -- `this` se pierde.
=======
We've already seen examples of losing `this`. Once a method is passed somewhere separately from the object -- `this` is lost.
>>>>>>> 31acc60d

Así es como puede suceder con `setTimeout`:

```js run
let user = {
  firstName: "John",
  sayHi() {
    alert(`Hello, ${this.firstName}!`);
  }
};

*!*
setTimeout(user.sayHi, 1000); // Hello, undefined!
*/!*
```

Como podemos ver, el resultado no muestra "John" como `this.firstName`, ¡sino como `undefined`!

Esto se debe a que `setTimeout` tiene la función `user.sayHi`, separada del objeto. La última línea se puede reescribir como:

```js
let f = user.sayHi;
setTimeout(f, 1000); // user pierde el contexto
```

<<<<<<< HEAD
El método `setTimeout` en el navegador es un poco especial: establece `this = window` para la llamada a la función (para Node.js, `this` se convierte en el objeto temporizador (timer), pero realmente no importa aquí). Entonces, en `this.firstName` intenta obtener `window.firstName`, que no existe. En otros casos similares, `this` simplemente se vuelve `undefined`.
=======
The method `setTimeout` in-browser is a little special: it sets `this=window` for the function call (for Node.js, `this` becomes the timer object, but doesn't really matter here). So for `this.firstName` it tries to get `window.firstName`, which does not exist. In other similar cases, usually `this` just becomes `undefined`.
>>>>>>> 31acc60d

La tarea es bastante típica --queremos pasar un método de objeto a otro lugar (aquí --al planificador) donde se llamará. ¿Cómo asegurarse de que se llamará en el contexto correcto?

## Solución 1: un wrapper  (envoltura)

La solución más simple es usar una función wrapper (envoltura):

```js run
let user = {
  firstName: "John",
  sayHi() {
    alert(`Hello, ${this.firstName}!`);
  }
};

*!*
setTimeout(function() {
  user.sayHi(); // Hello, John!
}, 1000);
*/!*
```

Ahora funciona, porque recibe a `user` del entorno léxico externo, y luego llama al método normalmente.

Aquí hacemos lo mismo, pero de otra manera:

```js
setTimeout(() => user.sayHi(), 1000); // Hello, John!
```

Se ve bien, pero aparece una ligera vulnerabilidad en nuestra estructura de código..

¿Qué pasa si antes de que `setTimeout` se active (¡hay un segundo retraso!) `user` cambia el valor? Entonces, de repente, ¡llamará al objeto equivocado!


```js run
let user = {
  firstName: "John",
  sayHi() {
    alert(`Hello, ${this.firstName}!`);
  }
};

setTimeout(() => user.sayHi(), 1000);

<<<<<<< HEAD
// ...el valor de user cambia en 1 segundo
=======
// ...the value of user changes within 1 second
>>>>>>> 31acc60d
user = {
  sayHi() { alert("Another user in setTimeout!"); }
};

<<<<<<< HEAD
// Otro user en setTimeout!
=======
// Another user in setTimeout!
>>>>>>> 31acc60d
```

La siguiente solución garantiza que tal cosa no sucederá.

## Solución 2: bind

Las funciones proporcionan un método incorporado [bind](mdn:js/Function/bind) que permite encontrar a `this`.

La sintaxis básica es:

```js
<<<<<<< HEAD
// la sintaxis más compleja vendrá un poco más tarde
=======
// more complex syntax will come a little later
>>>>>>> 31acc60d
let boundFunc = func.bind(context);
```

El resultado de `func.bind(context)` es un "objeto exótico", una función similar a una función regular, que se puede llamar como función y pasa la llamada de forma transparente a `func` estableciendo `this = context`.

En otras palabras, llamar a `boundFunc` es como `func` con un `this` fijo.

Por ejemplo, aquí `funcUser` pasa una llamada a `func` con `this = user`:

```js run  
let user = {
  firstName: "John"
};

function func() {
  alert(this.firstName);
}

*!*
let funcUser = func.bind(user);
funcUser(); // John  
*/!*
```

Aquí `func.bind(user)` es como una "variante ligada" de `func`, con `this = user` fijo en ella.

Todos los argumentos se pasan al `func` original "tal cual", por ejemplo:

```js run  
let user = {
  firstName: "John"
};

function func(phrase) {
  alert(phrase + ', ' + this.firstName);
}

// vincula this a user
let funcUser = func.bind(user);

*!*
funcUser("Hello"); // Hello, John (argumento "Hello" se pasa, y this=user)
*/!*
```

Ahora intentemos con un método de objeto:


```js run
let user = {
  firstName: "John",
  sayHi() {
    alert(`Hello, ${this.firstName}!`);
  }
};

*!*
let sayHi = user.sayHi.bind(user); // (*)
*/!*

<<<<<<< HEAD
// puede ejecutarlo sin un objeto
=======
// can run it without an object
>>>>>>> 31acc60d
sayHi(); // Hello, John!

setTimeout(sayHi, 1000); // Hello, John!

<<<<<<< HEAD
// incluso si el valor del usuario cambia en 1 segundo
// sayHi usa el valor pre-enlazado
=======
// even if the value of user changes within 1 second
// sayHi uses the pre-bound value
>>>>>>> 31acc60d
user = {
  sayHi() { alert("Another user in setTimeout!"); }
};
```

En la línea `(*)` tomamos el método `user.sayHi` y lo vinculamos a `user`. `sayHi` es una función "bound" (enlazada). Si se llama sola o se pasa en `setTimeout` no importa, el contexto será el correcto.

Aquí podemos ver que los argumentos se pasan "tal cual", solo que `this` se fija mediante` bind`:

```js run
let user = {
  firstName: "John",
  say(phrase) {
    alert(`${phrase}, ${this.firstName}!`);
  }
};

let say = user.say.bind(user);

say("Hello"); // Hello, John ("Hello" se pasa a say)
say("Bye"); // Bye, John ("Bye" is passed to say)
```

````smart header="Convenience method:bindAll"
Si un objeto tiene muchos métodos y planeamos pasarlo activamente, podríamos vincularlos a todos en un bucle:

```js
for (let key in user) {
  if (typeof user[key] == 'function') {
    user[key] = user[key].bind(user);
  }
}
```

Las bibliotecas de JavaScript también proporcionan funciones para un enlace masivo, e.j. [_.bindAll(obj)](http://lodash.com/docs#bindAll) en lodash.
````

<<<<<<< HEAD
## Funciones parciales

Hasta ahora solo hemos estado hablando de vincular `this`. Vamos un paso más allá.

Podemos vincular no solo `this`, sino también argumentos. Es algo que no suele hacerse, pero a veces puede ser útil.

Sintáxis completa de `bind`:
=======
## Partial functions

Until now we have only been talking about binding `this`. Let's take it a step further.

We can bind not only `this`, but also arguments. That's rarely done, but sometimes can be handy.

The full syntax of `bind`:
>>>>>>> 31acc60d

```js
let bound = func.bind(context, [arg1], [arg2], ...);
```

<<<<<<< HEAD
Permite vincular el contexto como `this` y los argumentos iniciales de la función.

Por ejemplo, tenemos una función de multiplicación `mul(a, b)`:
=======
It allows to bind context as `this` and starting arguments of the function.

For instance, we have a multiplication function `mul(a, b)`:
>>>>>>> 31acc60d

```js
function mul(a, b) {
  return a * b;
}
```

<<<<<<< HEAD
Usemos `bind` para crear una función` double` en su base:
=======
Let's use `bind` to create a function `double` on its base:
>>>>>>> 31acc60d

```js run
function mul(a, b) {
  return a * b;
}

*!*
let double = mul.bind(null, 2);
*/!*

alert( double(3) ); // = mul(2, 3) = 6
alert( double(4) ); // = mul(2, 4) = 8
alert( double(5) ); // = mul(2, 5) = 10
```

<<<<<<< HEAD
La llamada a `mul.bind(null, 2)` crea una nueva función `double` que pasa las llamadas a `mul`, fijando `null` como contexto y `2` como primer argumento. Otros argumentos se pasan "tal cual".

Eso se llama [aplicación parcial de una función](https://en.wikipedia.org/wiki/Partial_application) -- creamos una nueva función arreglando algunos parámetros de la existente.

Tenga en cuenta que aquí en realidad no usamos `this`. Pero `bind` lo requiere, por lo que debemos poner algo como `null`.

La función `triple` en el siguiente código triplica el valor:
=======
The call to `mul.bind(null, 2)` creates a new function `double` that passes calls to `mul`, fixing `null` as the context and `2` as the first argument. Further arguments are passed "as is".

That's called [partial function application](https://en.wikipedia.org/wiki/Partial_application) -- we create a new function by fixing some parameters of the existing one.

Please note that here we actually don't use `this` here. But `bind` requires it, so we must put in something like `null`.

The function `triple` in the code below triples the value:
>>>>>>> 31acc60d

```js run
function mul(a, b) {
  return a * b;
}

*!*
let triple = mul.bind(null, 3);
*/!*

alert( triple(3) ); // = mul(3, 3) = 9
alert( triple(4) ); // = mul(3, 4) = 12
alert( triple(5) ); // = mul(3, 5) = 15
```

<<<<<<< HEAD
¿Por qué solemos hacer una función parcial?

El beneficio es que podemos crear una función independiente con un nombre legible (`double`,`triple`). Podemos usarlo y no proporcionar el primer argumento cada vez, ya que se fija con `bind`.

En otros casos, la aplicación parcial es útil cuando tenemos una función muy genérica y queremos una variante menos universal para mayor comodidad.

Por ejemplo, tenemos una función `send(from, to, text)`. Luego, dentro de un objeto `user` podemos querer usar una variante parcial del mismo: `sendTo(to, text)` que envía desde el usuario actual.

## Parcial sin contexto

¿Qué pasa si nos gustaría fijar algunos argumentos, pero no el contexto `this`? Por ejemplo, para un método de objeto.

El método `bind` nativo no permite eso. No podemos simplemente omitir el contexto y saltar a los argumentos.

Afortunadamente, se puede implementar fácilmente una función `parcial` para vincular solo argumentos.

Como esto:
=======
Why do we usually make a partial function?

The benefit is that we can create an independent function with a readable name (`double`, `triple`). We can use it and not provide the first argument every time as it's fixed with `bind`.

In other cases, partial application is useful when we have a very generic function and want a less universal variant of it for convenience.

For instance, we have a function `send(from, to, text)`. Then, inside a `user` object we may want to use a partial variant of it: `sendTo(to, text)` that sends from the current user.

## Going partial without context

What if we'd like to fix some arguments, but not the context `this`? For example, for an object method.

The native `bind` does not allow that. We can't just omit the context and jump to arguments.

Fortunately, a function `partial` for binding only arguments can be easily implemented.

Like this:
>>>>>>> 31acc60d

```js run
*!*
function partial(func, ...argsBound) {
  return function(...args) { // (*)
    return func.call(this, ...argsBound, ...args);
  }
}
*/!*

<<<<<<< HEAD
// Uso:
=======
// Usage:
>>>>>>> 31acc60d
let user = {
  firstName: "John",
  say(time, phrase) {
    alert(`[${time}] ${this.firstName}: ${phrase}!`);
  }
};

<<<<<<< HEAD
// agregar un método parcial con tiempo fijo
user.sayNow = partial(user.say, new Date().getHours() + ':' + new Date().getMinutes());

user.sayNow("Hello");
// Algo como:
// [10:00] John: Hello!
```

El resultado de la llamada `parcial(func [, arg1, arg2 ...])` es un contenedor `(*)` que llama a `func` con:
- El mismo `this` (para la llamada a `user.sayNow` es `user`)
- Luego le da `...argsBound` -- argumentos desde la llamada a `partial` (`"10:00"`)
- Luego le da `...args` -- argumentos dados desde la envoltura (`"Hello"`)

Muy fácil de hacer con la sintaxis de propagación, ¿verdad?

También hay una implementación preparada [_.partial](https://lodash.com/docs#partial) desde la librería lodash.

## Resumen

El método `func.bind(context, ... args)` devuelve una "variante ligada" de la función `func` que fija el contexto `this` y los primeros argumentos si se dan.

Por lo general, aplicamos `bind` para fijar `this` a un método de objeto, de modo que podamos pasarlo en otro lugar. Por ejemplo, en `setTimeout`.
=======
// add a partial method with fixed time
user.sayNow = partial(user.say, new Date().getHours() + ':' + new Date().getMinutes());

user.sayNow("Hello");
// Something like:
// [10:00] John: Hello!
```

The result of `partial(func[, arg1, arg2...])` call is a wrapper `(*)` that calls `func` with:
- Same `this` as it gets (for `user.sayNow` call it's `user`)
- Then gives it `...argsBound` -- arguments from the `partial` call (`"10:00"`)
- Then gives it `...args` -- arguments given to the wrapper (`"Hello"`)

So easy to do it with the spread syntax, right?

Also there's a ready [_.partial](https://lodash.com/docs#partial) implementation from lodash library.

## Summary
>>>>>>> 31acc60d

Cuando fijamos algunos argumentos de una función existente, la función resultante (menos universal) se llama *aplicación parcial* o *parcial*.

<<<<<<< HEAD
Los parciales son convenientes cuando no queremos repetir el mismo argumento una y otra vez. Al igual que si tenemos una función `send(from, to)`, y `from` siempre debe ser igual para nuestra tarea, entonces, podemos obtener un parcial y continuar la tarea con él.
=======
Usually we apply `bind` to fix `this` for an object method, so that we can pass it somewhere. For example, to `setTimeout`.

When we fix some arguments of an existing function, the resulting (less universal) function is called *partially applied* or *partial*.

Partials are convenient when we don't want to repeat the same argument over and over again. Like if we have a `send(from, to)` function, and `from` should always be the same for our task, we can get a partial and go on with it.
>>>>>>> 31acc60d
<|MERGE_RESOLUTION|>--- conflicted
+++ resolved
@@ -5,23 +5,17 @@
 
 # Función binding (vinculadora)
 
-<<<<<<< HEAD
+
 Al pasar métodos de objeto como devoluciones de llamada, por ejemplo a `setTimeout`, se genera un problema conocido: "pérdida de `this`".
 
 En este capítulo veremos las formas de solucionarlo.
-=======
-When passing object methods as callbacks, for instance to `setTimeout`, there's a known problem: "losing `this`".
-
-In this chapter we'll see the ways to fix it.
->>>>>>> 31acc60d
+
 
 ## Pérdida de "this"
 
-<<<<<<< HEAD
+
 Ya hemos visto ejemplos de pérdida de `this`. Una vez que se pasa un método en algún lugar separado del objeto -- `this` se pierde.
-=======
-We've already seen examples of losing `this`. Once a method is passed somewhere separately from the object -- `this` is lost.
->>>>>>> 31acc60d
+
 
 Así es como puede suceder con `setTimeout`:
 
@@ -47,11 +41,9 @@
 setTimeout(f, 1000); // user pierde el contexto
 ```
 
-<<<<<<< HEAD
+
 El método `setTimeout` en el navegador es un poco especial: establece `this = window` para la llamada a la función (para Node.js, `this` se convierte en el objeto temporizador (timer), pero realmente no importa aquí). Entonces, en `this.firstName` intenta obtener `window.firstName`, que no existe. En otros casos similares, `this` simplemente se vuelve `undefined`.
-=======
-The method `setTimeout` in-browser is a little special: it sets `this=window` for the function call (for Node.js, `this` becomes the timer object, but doesn't really matter here). So for `this.firstName` it tries to get `window.firstName`, which does not exist. In other similar cases, usually `this` just becomes `undefined`.
->>>>>>> 31acc60d
+
 
 La tarea es bastante típica --queremos pasar un método de objeto a otro lugar (aquí --al planificador) donde se llamará. ¿Cómo asegurarse de que se llamará en el contexto correcto?
 
@@ -97,20 +89,16 @@
 
 setTimeout(() => user.sayHi(), 1000);
 
-<<<<<<< HEAD
+
 // ...el valor de user cambia en 1 segundo
-=======
-// ...the value of user changes within 1 second
->>>>>>> 31acc60d
+
 user = {
   sayHi() { alert("Another user in setTimeout!"); }
 };
 
-<<<<<<< HEAD
+
 // Otro user en setTimeout!
-=======
-// Another user in setTimeout!
->>>>>>> 31acc60d
+
 ```
 
 La siguiente solución garantiza que tal cosa no sucederá.
@@ -122,11 +110,9 @@
 La sintaxis básica es:
 
 ```js
-<<<<<<< HEAD
+
 // la sintaxis más compleja vendrá un poco más tarde
-=======
-// more complex syntax will come a little later
->>>>>>> 31acc60d
+
 let boundFunc = func.bind(context);
 ```
 
@@ -187,22 +173,15 @@
 let sayHi = user.sayHi.bind(user); // (*)
 */!*
 
-<<<<<<< HEAD
 // puede ejecutarlo sin un objeto
-=======
-// can run it without an object
->>>>>>> 31acc60d
+
 sayHi(); // Hello, John!
 
 setTimeout(sayHi, 1000); // Hello, John!
 
-<<<<<<< HEAD
 // incluso si el valor del usuario cambia en 1 segundo
 // sayHi usa el valor pre-enlazado
-=======
-// even if the value of user changes within 1 second
-// sayHi uses the pre-bound value
->>>>>>> 31acc60d
+
 user = {
   sayHi() { alert("Another user in setTimeout!"); }
 };
@@ -240,7 +219,6 @@
 Las bibliotecas de JavaScript también proporcionan funciones para un enlace masivo, e.j. [_.bindAll(obj)](http://lodash.com/docs#bindAll) en lodash.
 ````
 
-<<<<<<< HEAD
 ## Funciones parciales
 
 Hasta ahora solo hemos estado hablando de vincular `this`. Vamos un paso más allá.
@@ -248,29 +226,17 @@
 Podemos vincular no solo `this`, sino también argumentos. Es algo que no suele hacerse, pero a veces puede ser útil.
 
 Sintáxis completa de `bind`:
-=======
-## Partial functions
-
-Until now we have only been talking about binding `this`. Let's take it a step further.
-
-We can bind not only `this`, but also arguments. That's rarely done, but sometimes can be handy.
-
-The full syntax of `bind`:
->>>>>>> 31acc60d
+
 
 ```js
 let bound = func.bind(context, [arg1], [arg2], ...);
 ```
 
-<<<<<<< HEAD
+
 Permite vincular el contexto como `this` y los argumentos iniciales de la función.
 
 Por ejemplo, tenemos una función de multiplicación `mul(a, b)`:
-=======
-It allows to bind context as `this` and starting arguments of the function.
-
-For instance, we have a multiplication function `mul(a, b)`:
->>>>>>> 31acc60d
+
 
 ```js
 function mul(a, b) {
@@ -278,11 +244,9 @@
 }
 ```
 
-<<<<<<< HEAD
+
 Usemos `bind` para crear una función` double` en su base:
-=======
-Let's use `bind` to create a function `double` on its base:
->>>>>>> 31acc60d
+
 
 ```js run
 function mul(a, b) {
@@ -298,7 +262,7 @@
 alert( double(5) ); // = mul(2, 5) = 10
 ```
 
-<<<<<<< HEAD
+
 La llamada a `mul.bind(null, 2)` crea una nueva función `double` que pasa las llamadas a `mul`, fijando `null` como contexto y `2` como primer argumento. Otros argumentos se pasan "tal cual".
 
 Eso se llama [aplicación parcial de una función](https://en.wikipedia.org/wiki/Partial_application) -- creamos una nueva función arreglando algunos parámetros de la existente.
@@ -306,15 +270,7 @@
 Tenga en cuenta que aquí en realidad no usamos `this`. Pero `bind` lo requiere, por lo que debemos poner algo como `null`.
 
 La función `triple` en el siguiente código triplica el valor:
-=======
-The call to `mul.bind(null, 2)` creates a new function `double` that passes calls to `mul`, fixing `null` as the context and `2` as the first argument. Further arguments are passed "as is".
-
-That's called [partial function application](https://en.wikipedia.org/wiki/Partial_application) -- we create a new function by fixing some parameters of the existing one.
-
-Please note that here we actually don't use `this` here. But `bind` requires it, so we must put in something like `null`.
-
-The function `triple` in the code below triples the value:
->>>>>>> 31acc60d
+
 
 ```js run
 function mul(a, b) {
@@ -330,7 +286,6 @@
 alert( triple(5) ); // = mul(3, 5) = 15
 ```
 
-<<<<<<< HEAD
 ¿Por qué solemos hacer una función parcial?
 
 El beneficio es que podemos crear una función independiente con un nombre legible (`double`,`triple`). Podemos usarlo y no proporcionar el primer argumento cada vez, ya que se fija con `bind`.
@@ -348,25 +303,6 @@
 Afortunadamente, se puede implementar fácilmente una función `parcial` para vincular solo argumentos.
 
 Como esto:
-=======
-Why do we usually make a partial function?
-
-The benefit is that we can create an independent function with a readable name (`double`, `triple`). We can use it and not provide the first argument every time as it's fixed with `bind`.
-
-In other cases, partial application is useful when we have a very generic function and want a less universal variant of it for convenience.
-
-For instance, we have a function `send(from, to, text)`. Then, inside a `user` object we may want to use a partial variant of it: `sendTo(to, text)` that sends from the current user.
-
-## Going partial without context
-
-What if we'd like to fix some arguments, but not the context `this`? For example, for an object method.
-
-The native `bind` does not allow that. We can't just omit the context and jump to arguments.
-
-Fortunately, a function `partial` for binding only arguments can be easily implemented.
-
-Like this:
->>>>>>> 31acc60d
 
 ```js run
 *!*
@@ -377,11 +313,9 @@
 }
 */!*
 
-<<<<<<< HEAD
+
 // Uso:
-=======
-// Usage:
->>>>>>> 31acc60d
+
 let user = {
   firstName: "John",
   say(time, phrase) {
@@ -389,7 +323,7 @@
   }
 };
 
-<<<<<<< HEAD
+
 // agregar un método parcial con tiempo fijo
 user.sayNow = partial(user.say, new Date().getHours() + ':' + new Date().getMinutes());
 
@@ -412,35 +346,9 @@
 El método `func.bind(context, ... args)` devuelve una "variante ligada" de la función `func` que fija el contexto `this` y los primeros argumentos si se dan.
 
 Por lo general, aplicamos `bind` para fijar `this` a un método de objeto, de modo que podamos pasarlo en otro lugar. Por ejemplo, en `setTimeout`.
-=======
-// add a partial method with fixed time
-user.sayNow = partial(user.say, new Date().getHours() + ':' + new Date().getMinutes());
-
-user.sayNow("Hello");
-// Something like:
-// [10:00] John: Hello!
-```
-
-The result of `partial(func[, arg1, arg2...])` call is a wrapper `(*)` that calls `func` with:
-- Same `this` as it gets (for `user.sayNow` call it's `user`)
-- Then gives it `...argsBound` -- arguments from the `partial` call (`"10:00"`)
-- Then gives it `...args` -- arguments given to the wrapper (`"Hello"`)
-
-So easy to do it with the spread syntax, right?
-
-Also there's a ready [_.partial](https://lodash.com/docs#partial) implementation from lodash library.
-
-## Summary
->>>>>>> 31acc60d
+
 
 Cuando fijamos algunos argumentos de una función existente, la función resultante (menos universal) se llama *aplicación parcial* o *parcial*.
 
-<<<<<<< HEAD
+
 Los parciales son convenientes cuando no queremos repetir el mismo argumento una y otra vez. Al igual que si tenemos una función `send(from, to)`, y `from` siempre debe ser igual para nuestra tarea, entonces, podemos obtener un parcial y continuar la tarea con él.
-=======
-Usually we apply `bind` to fix `this` for an object method, so that we can pass it somewhere. For example, to `setTimeout`.
-
-When we fix some arguments of an existing function, the resulting (less universal) function is called *partially applied* or *partial*.
-
-Partials are convenient when we don't want to repeat the same argument over and over again. Like if we have a `send(from, to)` function, and `from` should always be the same for our task, we can get a partial and go on with it.
->>>>>>> 31acc60d
