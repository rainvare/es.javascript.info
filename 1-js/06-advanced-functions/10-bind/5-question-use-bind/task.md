importance: 5

---

<<<<<<< HEAD
# Arreglar una función que perdió "this"
=======
# Fix a function that loses "this"
>>>>>>> 31acc60d

La llamada a `askPassword()` en el código a continuación debe verificar la contraseña y luego llamar a `user.loginOk/loginFail` dependiendo de la respuesta.

Pero lleva a un error. ¿Por qué?

Arregle la línea resaltada para que todo comience a funcionar correctamente (no se deben cambiar otras líneas).

```js run
function askPassword(ok, fail) {
  let password = prompt("Password?", '');
  if (password == "rockstar") ok();
  else fail();
}

let user = {
  name: 'John',

  loginOk() {
    alert(`${this.name} logged in`);
  },

  loginFail() {
    alert(`${this.name} failed to log in`);
  },

};

*!*
askPassword(user.loginOk, user.loginFail);
*/!*
```<|MERGE_RESOLUTION|>--- conflicted
+++ resolved
@@ -2,11 +2,8 @@
 
 ---
 
-<<<<<<< HEAD
+
 # Arreglar una función que perdió "this"
-=======
-# Fix a function that loses "this"
->>>>>>> 31acc60d
 
 La llamada a `askPassword()` en el código a continuación debe verificar la contraseña y luego llamar a `user.loginOk/loginFail` dependiendo de la respuesta.
 
