--- conflicted
+++ resolved
@@ -4,11 +4,8 @@
 
 # Propiedad de función después del enlace
 
-<<<<<<< HEAD
+
 Hay un valor en la propiedad de una función. ¿Cambiará después de `bind`? ¿Por qué sí o por qué no?
-=======
-There's a value in the property of a function. Will it change after `bind`? Why, or why not?
->>>>>>> 31acc60d
 
 ```js run
 function sayHi() {
