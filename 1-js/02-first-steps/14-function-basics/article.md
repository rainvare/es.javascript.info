--- conflicted
+++ resolved
@@ -205,12 +205,9 @@
 ```
 
 ```smart header="Evaluation of default parameters"
-<<<<<<< HEAD
-In JavaScript, a default parameter is evaluated every time the function is called without the respective parameter. In the example above, `anotherFunction()` is called everytime `showMessage()` is called without the `text` parameter. This is in contrast to some other languages like Python, where any default parameters are evaluated only once during the initial interpretation.
-=======
-In JavaScript, a default parameter is evaluated every time the function is called without the respective parameter. In the example above, `anotherFunction()` is called every time `someMessage()` is called without the `text` parameter. This is in contrast to some other languages like Python, where any default parameters are evaluated only once during the initial interpretation.
-
->>>>>>> 35d3db8d
+
+In JavaScript, a default parameter is evaluated every time the function is called without the respective parameter. In the example above, `anotherFunction()` is called every time `showMessage()` is called without the `text` parameter. This is in contrast to some other languages like Python, where any default parameters are evaluated only once during the initial interpretation.
+
 ```
 
 
