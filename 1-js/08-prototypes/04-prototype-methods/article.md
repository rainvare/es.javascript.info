
# Métodos prototipo, objetos sin __proto__

En el primer capítulo de esta sección, mencionamos que existen métodos modernos para configurar un prototipo.

<<<<<<< HEAD
`__proto__` se considera desactualizado y algo obsoleto (en la parte propia del navegador dentro del estándar JavaScript).
=======
The `__proto__` is considered outdated and somewhat deprecated (in browser-only part of the JavaScript standard).
>>>>>>> 417b7f81

Los métodos modernos son:

- [Object.create(proto[, descriptors])] (mdn:js/Object/create): crea un objeto vacío con el "proto" dado como `[[Prototype]]` y descriptores de propiedad opcionales.
- [Object.getPrototypeOf(obj)](mdn:js/Object/getPrototypeOf) - devuelve el `[[Prototype]]` de `obj`.
- [Object.setPrototypeOf(obj, proto)](mdn:js/Object/setPrototypeOf) - establece el `[[Prototype]]` de `obj` en `proto`.

Estos deben usarse en lugar de `__proto__`.

Por ejemplo:

```js run
let animal = {
  eats: true
};

// crear un nuevo objeto con animal como prototipo
*!*
let rabbit = Object.create(animal);
*/!*

alert(rabbit.eats); // true

*!*
alert(Object.getPrototypeOf(rabbit) === animal); // true
*/!*

*!*
Object.setPrototypeOf(rabbit, {}); // cambia el prototipo de rabbit a {}
*/!*
```

`Object.create` tiene un segundo argumento opcional: descriptores de propiedad. Podemos proporcionar propiedades adicionales al nuevo objeto allí, así:

```js run
let animal = {
  eats: true
};

let rabbit = Object.create(animal, {
  jumps: {
    value: true
  }
});

alert(rabbit.jumps); // true
```

Los descriptores están en el mismo formato que se describe en el capítulo <info:property-descriptors>.

Podemos usar `Object.create` para realizar una clonación de objetos más poderosa que copiar propiedades en el ciclo `for..in`:

```js
// // clon superficial de obj totalmente idéntico
let clone = Object.create(Object.getPrototypeOf(obj), Object.getOwnPropertyDescriptors(obj));
```

Esta llamada hace una copia verdaderamente exacta de `obj`, que incluye todas las propiedades: enumerables y no enumerables, propiedades de datos y setters/getters, todo, y con el `[[Prototype]]` correcto.

## Breve historia

<<<<<<< HEAD
Si contamos todas las formas de administrar `[[Prototype]]`, ¡hay muchas! ¡Muchas maneras de hacer lo mismo!

¿Por qué?
=======
If we count all the ways to manage `[[Prototype]]`, there are a lot! Many ways to do the same thing!

Why?
>>>>>>> 417b7f81

Eso es por razones históricas.

<<<<<<< HEAD
- La propiedad "prototipo" de una función de constructor ha funcionado desde tiempos muy antiguos.
- Más tarde, en el año 2012, apareció `Object.create` en el estándar. Le dio la capacidad de crear objetos con un prototipo dado, pero no proporcionó la capacidad de obtenerlo/configurarlo. Entonces, los navegadores implementaron el acceso no estándar `__proto__` que permitió al usuario obtener/configurar un prototipo en cualquier momento.
- Más tarde, en el año 2015, `Object.setPrototypeOf` y `Object.getPrototypeOf` se agregaron al estándar, para realizar la misma funcionalidad que `__proto__`. Como `__proto__` se implementó de facto en todas partes, fue desaprobado y llegó al Anexo B de la norma, es decir: opcional para entornos que no son del navegador.
=======
- The `"prototype"` property of a constructor function has worked since very ancient times.
- Later, in the year 2012, `Object.create` appeared in the standard. It gave the ability to create objects with a given prototype, but did not provide the ability to get/set it. So browsers implemented the non-standard `__proto__` accessor that allowed the user to get/set a prototype at any time.
- Later, in the year 2015, `Object.setPrototypeOf` and `Object.getPrototypeOf` were added to the standard, to perform the same functionality as `__proto__`. As `__proto__` was de-facto implemented everywhere, it was kind-of deprecated and made its way to the Annex B of the standard, that is: optional for non-browser environments.
>>>>>>> 417b7f81

A partir de ahora tenemos todas estas formas a nuestra disposición.

<<<<<<< HEAD
¿Por qué se reemplazó `__proto__` por las funciones `getPrototypeOf/setPrototypeOf`? Esa es una pregunta interesante, que requiere que comprendamos por qué `__proto__` es malo. Sigue leyendo para obtener la respuesta.

```warn header="No cambie `[[Prototype]]` en objetos existentes si la velocidad es importante"
Técnicamente, podemos obtener/configurar `[[Prototype]]` en cualquier momento. Pero generalmente solo lo configuramos una vez en el momento de creación del objeto y ya no lo modificamos: `rabbit` hereda de `animal`, y eso no va a cambiar.

Y los motores de JavaScript están altamente optimizados para esto. Cambiar un prototipo "sobre la marcha" con `Object.setPrototypeOf` u `obj.__ proto __=` es una operación muy lenta ya que rompe las optimizaciones internas para las operaciones de acceso a la propiedad del objeto. Por lo tanto, evítelo a menos que sepa lo que está haciendo, o no le importe la velocidad de JavaScript .
```

## Objetos "muy simples" [#very-plain]
=======
Why was `__proto__` replaced by the functions `getPrototypeOf/setPrototypeOf`? That's an interesting question, requiring us to understand why `__proto__` is bad. Read on to get the answer.

```warn header="Don't change `[[Prototype]]` on existing objects if speed matters"
Technically, we can get/set `[[Prototype]]` at any time. But usually we only set it once at the object creation time and don't modify it anymore: `rabbit` inherits from `animal`, and that is not going to change.

And JavaScript engines are highly optimized for this. Changing a prototype "on-the-fly" with `Object.setPrototypeOf` or `obj.__proto__=` is a very slow operation as it breaks internal optimizations for object property access operations. So avoid it unless you know what you're doing, or JavaScript speed totally doesn't matter for you.
```

## "Very plain" objects [#very-plain]
>>>>>>> 417b7f81

Como sabemos, los objetos se pueden usar como arreglos asociativas para almacenar pares clave/valor.

...Pero si tratamos de almacenar claves *proporcionadas por el usuario* en él (por ejemplo, un diccionario ingresado por el usuario), podemos ver una falla interesante: todas las claves funcionan bien excepto `"__proto __ "`.

Mira el ejemplo:

```js run
let obj = {};

let key = prompt("Cual es la clave?", "__proto__");
obj[key] = "algún valor";

alert(obj[key]); // [object Object], no es "algún valor"!
```

<<<<<<< HEAD
Aquí, si el usuario escribe en `__proto__`, ¡la asignación se ignora!

Eso no debería sorprendernos. La propiedad `__proto__` es especial: debe ser un objeto o `null`. Una cadena no puede convertirse en un prototipo.
=======
Here, if the user types in `__proto__`, the assignment is ignored!

That shouldn't surprise us. The `__proto__` property is special: it must be either an object or `null`. A string can not become a prototype.
>>>>>>> 417b7f81

Pero no *intentamos* implementar tal comportamiento, ¿verdad? Queremos almacenar pares clave/valor, y la clave llamada `"__proto__"` no se guardó correctamente. ¡Entonces eso es un error!

<<<<<<< HEAD
Aquí las consecuencias no son terribles. Pero en otros casos podemos estar asignando valores de objeto, y luego el prototipo puede ser cambiado. Como resultado, la ejecución irá mal de maneras totalmente inesperadas.

Lo que es peor: generalmente los desarrolladores no piensan en tal posibilidad en absoluto. Eso hace que tales errores sean difíciles de notar e incluso los convierta en vulnerabilidades, especialmente cuando se usa JavaScript en el lado del servidor.

También pueden ocurrir cosas inesperadas al asignar a `toString`, que es una función por defecto, y a otros métodos integrados.

¿Cómo podemos evitar este problema?

Primero, podemos elegir usar `Map` para almacenamiento en lugar de objetos simples, luego todo queda bien.

Pero 'Objeto' también puede servirnos bien aquí, porque los creadores del lenguaje pensaron en ese problema hace mucho tiempo.

`__proto__` no es una propiedad de un objeto, sino una propiedad de acceso de `Object.prototype`:
=======
Here the consequences are not terrible. But in other cases we may be assigning object values, and then the prototype may indeed be changed. As a result, the execution will go wrong in totally unexpected ways.

What's worse -- usually developers do not think about such possibility at all. That makes such bugs hard to notice and even turn them into vulnerabilities, especially when JavaScript is used on server-side.

Unexpected things also may happen when assigning to `toString`, which is a function by default, and to other built-in methods.

How can we avoid this problem?

First, we can just switch to using `Map` for storage instead of plain objects, then everything's fine.

But `Object` can also serve us well here, because language creators gave thought to that problem long ago.

`__proto__` is not a property of an object, but an accessor property of `Object.prototype`:
>>>>>>> 417b7f81

![](object-prototype-2.svg)

Entonces, si se lee o establece `obj.__ proto__`, el getter/setter correspondiente se llama desde su prototipo y obtiene/establece `[[Prototype]]`.

Como se dijo al comienzo de esta sección del tutorial: `__proto__` es una forma de acceder a `[[Prototype]]`, no es `[[Prototype]]` en sí.

<<<<<<< HEAD
Ahora, si pretendemos usar un objeto como una arreglo asociativa y no tener tales problemas, podemos hacerlo con un pequeño truco:
=======
Now, if we intend to use an object as an associative array and be free of such problems, we can do it with a little trick:
>>>>>>> 417b7f81

```js run
*!*
let obj = Object.create(null);
*/!*

let key = prompt("Cual es la clave", "__proto__");
obj[key] = "algún valor";

alert(obj[key]); // "algún valor"
```

`Object.create(null)` crea un objeto vacío sin un prototipo (`[[Prototype]]` es `null`):

![](object-prototype-null.svg)

Entonces, no hay getter/setter heredado para `__proto__`. Ahora se procesa como una propiedad de datos normal, por lo que el ejemplo anterior funciona correctamente.

<<<<<<< HEAD
Podemos llamar a estos objetos: objetos "muy simples" o "de diccionario puro", porque son aún más simples que el objeto simple normal `{...}`.
=======
We can call such objects "very plain" or "pure dictionary" objects, because they are even simpler than the regular plain object `{...}`.
>>>>>>> 417b7f81

Una desventaja es que dichos objetos carecen de métodos de objetos integrados, p.ej. `toString`:

```js run
*!*
let obj = Object.create(null);
*/!*

alert(obj); // Error (no hay toString)
```

...Pero eso generalmente está bien para arreglos asociativas.

<<<<<<< HEAD
Tenga en cuenta que la mayoría de los métodos relacionados con objetos son `Object.algo(...)`, como `Object.keys(obj)`  y no están en el prototipo, por lo que seguirán trabajando en dichos objetos:
=======
Note that most object-related methods are `Object.something(...)`, like `Object.keys(obj)` -- they are not in the prototype, so they will keep working on such objects:
>>>>>>> 417b7f81


```js run
let chineseDictionary = Object.create(null);
chineseDictionary.hello = "你好";
chineseDictionary.bye = "再见";

alert(Object.keys(chineseDictionary)); // hola,adios
```

## Resumen

<<<<<<< HEAD
Los métodos modernos para configurar y acceder directamente al prototipo son:

- [Object.create(proto[, descriptores])](mdn:js/Object/create) - crea un objeto vacío con un `proto` dado como `[[Prototype]]` (puede ser `nulo`) y descriptores de propiedad opcionales.
- [Object.getPrototypeOf(obj)](mdn:js/Object.getPrototypeOf) - devuelve el `[[Prototype]]` de `obj` (igual que el getter de `__proto__`).
- [Object.setPrototypeOf(obj, proto)](mdn:js/Object.setPrototypeOf) - establece el `[[Prototype]]` de `obj` en `proto` (igual que el setter de `__proto__`).

El getter/setter incorporado de `__proto__` no es seguro si queremos poner claves generadas por el usuario en un objeto. Aunque un usuario puede ingresar `"__proto __"` como clave, y habrá un error, con consecuencias levemente dañinas, pero generalmente impredecibles.
=======
Modern methods to set up and directly access the prototype are:

- [Object.create(proto[, descriptors])](mdn:js/Object/create) -- creates an empty object with a given `proto` as `[[Prototype]]` (can be `null`) and optional property descriptors.
- [Object.getPrototypeOf(obj)](mdn:js/Object.getPrototypeOf) -- returns the `[[Prototype]]` of `obj` (same as `__proto__` getter).
- [Object.setPrototypeOf(obj, proto)](mdn:js/Object.setPrototypeOf) -- sets the `[[Prototype]]` of `obj` to `proto` (same as `__proto__` setter).

The built-in `__proto__` getter/setter is unsafe if we'd want to put user-generated keys into an object. Just because a user may enter `"__proto__"` as the key, and there'll be an error, with hopefully light, but generally unpredictable consequences.
>>>>>>> 417b7f81

Entonces podemos usar `Object.create(null)` para crear un objeto "muy simple" sin `__proto__`, o apegarnos a los objetos `Map` para eso.

Además, `Object.create` proporciona una manera fácil de copiar llanamente un objeto con todos los descriptores:

```js
let clone = Object.create(Object.getPrototypeOf(obj), Object.getOwnPropertyDescriptors(obj));
```

<<<<<<< HEAD
También dejamos en claro que `__proto__` es un getter/setter para `[[Prototype]]`  y reside en `Object.prototype`, al igual que otros métodos.

Podemos crear un objeto sin prototipo mediante `Object.create(null)`. Dichos objetos se utilizan como "diccionarios puros", no tienen problemas con `"__proto __"` como clave.

Otros métodos:

- [Object.keys(obj)](mdn:js/Object/keys) / [Object.values(obj)](mdn:js/Object/values) / [Object.entries(obj)](mdn:js/Object/entries): devuelve una arreglo de pares clave-valor: nombres/valores, de propiedades de cadena propios enumerables.
- [Object.getOwnPropertySymbols(obj)](mdn:js/Object/getOwnPropertySymbols): devuelve un arreglo de todas las claves simbólicas propias.
- [Object.getOwnPropertyNames(obj)](mdn:js/Object/getOwnPropertyNames): devuelve un arreglo de todas las claves de cadena propias.
- [Reflect.ownKeys(obj)](mdn:js/Reflect/ownKeys): devuelve un arreglo de todas las claves propias.
- [obj.hasOwnProperty(key)](mdn:js/Object/hasOwnProperty): devuelve `true` si `obj` tiene su propia clave (no heredada) llamada `key`.

Todos los métodos que devuelven propiedades de objeto (como `Object.keys` y otros) - devuelven propiedades "propias". Si queremos heredados, podemos usar `for..in`.
=======
We also made it clear that `__proto__` is a getter/setter for `[[Prototype]]` and resides in `Object.prototype`, just like other methods.

We can create an object without a prototype by `Object.create(null)`. Such objects are used as "pure dictionaries", they have no issues with `"__proto__"` as the key.

Other methods:

- [Object.keys(obj)](mdn:js/Object/keys) / [Object.values(obj)](mdn:js/Object/values) / [Object.entries(obj)](mdn:js/Object/entries) -- returns an array of enumerable own string property names/values/key-value pairs.
- [Object.getOwnPropertySymbols(obj)](mdn:js/Object/getOwnPropertySymbols) -- returns an array of all own symbolic keys.
- [Object.getOwnPropertyNames(obj)](mdn:js/Object/getOwnPropertyNames) -- returns an array of all own string keys.
- [Reflect.ownKeys(obj)](mdn:js/Reflect/ownKeys) -- returns an array of all own keys.
- [obj.hasOwnProperty(key)](mdn:js/Object/hasOwnProperty): returns `true` if `obj` has its own (not inherited) key named `key`.

All methods that return object properties (like `Object.keys` and others) -- return "own" properties. If we want inherited ones, we can use `for..in`.
>>>>>>> 417b7f81
<|MERGE_RESOLUTION|>--- conflicted
+++ resolved
@@ -3,11 +3,9 @@
 
 En el primer capítulo de esta sección, mencionamos que existen métodos modernos para configurar un prototipo.
 
-<<<<<<< HEAD
+
 `__proto__` se considera desactualizado y algo obsoleto (en la parte propia del navegador dentro del estándar JavaScript).
-=======
-The `__proto__` is considered outdated and somewhat deprecated (in browser-only part of the JavaScript standard).
->>>>>>> 417b7f81
+
 
 Los métodos modernos son:
 
@@ -69,31 +67,22 @@
 
 ## Breve historia
 
-<<<<<<< HEAD
 Si contamos todas las formas de administrar `[[Prototype]]`, ¡hay muchas! ¡Muchas maneras de hacer lo mismo!
 
 ¿Por qué?
-=======
-If we count all the ways to manage `[[Prototype]]`, there are a lot! Many ways to do the same thing!
-
-Why?
->>>>>>> 417b7f81
+
 
 Eso es por razones históricas.
 
-<<<<<<< HEAD
+
 - La propiedad "prototipo" de una función de constructor ha funcionado desde tiempos muy antiguos.
 - Más tarde, en el año 2012, apareció `Object.create` en el estándar. Le dio la capacidad de crear objetos con un prototipo dado, pero no proporcionó la capacidad de obtenerlo/configurarlo. Entonces, los navegadores implementaron el acceso no estándar `__proto__` que permitió al usuario obtener/configurar un prototipo en cualquier momento.
 - Más tarde, en el año 2015, `Object.setPrototypeOf` y `Object.getPrototypeOf` se agregaron al estándar, para realizar la misma funcionalidad que `__proto__`. Como `__proto__` se implementó de facto en todas partes, fue desaprobado y llegó al Anexo B de la norma, es decir: opcional para entornos que no son del navegador.
-=======
-- The `"prototype"` property of a constructor function has worked since very ancient times.
-- Later, in the year 2012, `Object.create` appeared in the standard. It gave the ability to create objects with a given prototype, but did not provide the ability to get/set it. So browsers implemented the non-standard `__proto__` accessor that allowed the user to get/set a prototype at any time.
-- Later, in the year 2015, `Object.setPrototypeOf` and `Object.getPrototypeOf` were added to the standard, to perform the same functionality as `__proto__`. As `__proto__` was de-facto implemented everywhere, it was kind-of deprecated and made its way to the Annex B of the standard, that is: optional for non-browser environments.
->>>>>>> 417b7f81
+
 
 A partir de ahora tenemos todas estas formas a nuestra disposición.
 
-<<<<<<< HEAD
+
 ¿Por qué se reemplazó `__proto__` por las funciones `getPrototypeOf/setPrototypeOf`? Esa es una pregunta interesante, que requiere que comprendamos por qué `__proto__` es malo. Sigue leyendo para obtener la respuesta.
 
 ```warn header="No cambie `[[Prototype]]` en objetos existentes si la velocidad es importante"
@@ -103,17 +92,7 @@
 ```
 
 ## Objetos "muy simples" [#very-plain]
-=======
-Why was `__proto__` replaced by the functions `getPrototypeOf/setPrototypeOf`? That's an interesting question, requiring us to understand why `__proto__` is bad. Read on to get the answer.
-
-```warn header="Don't change `[[Prototype]]` on existing objects if speed matters"
-Technically, we can get/set `[[Prototype]]` at any time. But usually we only set it once at the object creation time and don't modify it anymore: `rabbit` inherits from `animal`, and that is not going to change.
-
-And JavaScript engines are highly optimized for this. Changing a prototype "on-the-fly" with `Object.setPrototypeOf` or `obj.__proto__=` is a very slow operation as it breaks internal optimizations for object property access operations. So avoid it unless you know what you're doing, or JavaScript speed totally doesn't matter for you.
-```
-
-## "Very plain" objects [#very-plain]
->>>>>>> 417b7f81
+
 
 Como sabemos, los objetos se pueden usar como arreglos asociativas para almacenar pares clave/valor.
 
@@ -130,19 +109,15 @@
 alert(obj[key]); // [object Object], no es "algún valor"!
 ```
 
-<<<<<<< HEAD
+
 Aquí, si el usuario escribe en `__proto__`, ¡la asignación se ignora!
 
 Eso no debería sorprendernos. La propiedad `__proto__` es especial: debe ser un objeto o `null`. Una cadena no puede convertirse en un prototipo.
-=======
-Here, if the user types in `__proto__`, the assignment is ignored!
-
-That shouldn't surprise us. The `__proto__` property is special: it must be either an object or `null`. A string can not become a prototype.
->>>>>>> 417b7f81
+
 
 Pero no *intentamos* implementar tal comportamiento, ¿verdad? Queremos almacenar pares clave/valor, y la clave llamada `"__proto__"` no se guardó correctamente. ¡Entonces eso es un error!
 
-<<<<<<< HEAD
+
 Aquí las consecuencias no son terribles. Pero en otros casos podemos estar asignando valores de objeto, y luego el prototipo puede ser cambiado. Como resultado, la ejecución irá mal de maneras totalmente inesperadas.
 
 Lo que es peor: generalmente los desarrolladores no piensan en tal posibilidad en absoluto. Eso hace que tales errores sean difíciles de notar e incluso los convierta en vulnerabilidades, especialmente cuando se usa JavaScript en el lado del servidor.
@@ -156,21 +131,7 @@
 Pero 'Objeto' también puede servirnos bien aquí, porque los creadores del lenguaje pensaron en ese problema hace mucho tiempo.
 
 `__proto__` no es una propiedad de un objeto, sino una propiedad de acceso de `Object.prototype`:
-=======
-Here the consequences are not terrible. But in other cases we may be assigning object values, and then the prototype may indeed be changed. As a result, the execution will go wrong in totally unexpected ways.
-
-What's worse -- usually developers do not think about such possibility at all. That makes such bugs hard to notice and even turn them into vulnerabilities, especially when JavaScript is used on server-side.
-
-Unexpected things also may happen when assigning to `toString`, which is a function by default, and to other built-in methods.
-
-How can we avoid this problem?
-
-First, we can just switch to using `Map` for storage instead of plain objects, then everything's fine.
-
-But `Object` can also serve us well here, because language creators gave thought to that problem long ago.
-
-`__proto__` is not a property of an object, but an accessor property of `Object.prototype`:
->>>>>>> 417b7f81
+
 
 ![](object-prototype-2.svg)
 
@@ -178,11 +139,8 @@
 
 Como se dijo al comienzo de esta sección del tutorial: `__proto__` es una forma de acceder a `[[Prototype]]`, no es `[[Prototype]]` en sí.
 
-<<<<<<< HEAD
+
 Ahora, si pretendemos usar un objeto como una arreglo asociativa y no tener tales problemas, podemos hacerlo con un pequeño truco:
-=======
-Now, if we intend to use an object as an associative array and be free of such problems, we can do it with a little trick:
->>>>>>> 417b7f81
 
 ```js run
 *!*
@@ -201,11 +159,9 @@
 
 Entonces, no hay getter/setter heredado para `__proto__`. Ahora se procesa como una propiedad de datos normal, por lo que el ejemplo anterior funciona correctamente.
 
-<<<<<<< HEAD
+
 Podemos llamar a estos objetos: objetos "muy simples" o "de diccionario puro", porque son aún más simples que el objeto simple normal `{...}`.
-=======
-We can call such objects "very plain" or "pure dictionary" objects, because they are even simpler than the regular plain object `{...}`.
->>>>>>> 417b7f81
+
 
 Una desventaja es que dichos objetos carecen de métodos de objetos integrados, p.ej. `toString`:
 
@@ -219,11 +175,9 @@
 
 ...Pero eso generalmente está bien para arreglos asociativas.
 
-<<<<<<< HEAD
+
 Tenga en cuenta que la mayoría de los métodos relacionados con objetos son `Object.algo(...)`, como `Object.keys(obj)`  y no están en el prototipo, por lo que seguirán trabajando en dichos objetos:
-=======
-Note that most object-related methods are `Object.something(...)`, like `Object.keys(obj)` -- they are not in the prototype, so they will keep working on such objects:
->>>>>>> 417b7f81
+
 
 
 ```js run
@@ -236,7 +190,7 @@
 
 ## Resumen
 
-<<<<<<< HEAD
+
 Los métodos modernos para configurar y acceder directamente al prototipo son:
 
 - [Object.create(proto[, descriptores])](mdn:js/Object/create) - crea un objeto vacío con un `proto` dado como `[[Prototype]]` (puede ser `nulo`) y descriptores de propiedad opcionales.
@@ -244,15 +198,7 @@
 - [Object.setPrototypeOf(obj, proto)](mdn:js/Object.setPrototypeOf) - establece el `[[Prototype]]` de `obj` en `proto` (igual que el setter de `__proto__`).
 
 El getter/setter incorporado de `__proto__` no es seguro si queremos poner claves generadas por el usuario en un objeto. Aunque un usuario puede ingresar `"__proto __"` como clave, y habrá un error, con consecuencias levemente dañinas, pero generalmente impredecibles.
-=======
-Modern methods to set up and directly access the prototype are:
-
-- [Object.create(proto[, descriptors])](mdn:js/Object/create) -- creates an empty object with a given `proto` as `[[Prototype]]` (can be `null`) and optional property descriptors.
-- [Object.getPrototypeOf(obj)](mdn:js/Object.getPrototypeOf) -- returns the `[[Prototype]]` of `obj` (same as `__proto__` getter).
-- [Object.setPrototypeOf(obj, proto)](mdn:js/Object.setPrototypeOf) -- sets the `[[Prototype]]` of `obj` to `proto` (same as `__proto__` setter).
-
-The built-in `__proto__` getter/setter is unsafe if we'd want to put user-generated keys into an object. Just because a user may enter `"__proto__"` as the key, and there'll be an error, with hopefully light, but generally unpredictable consequences.
->>>>>>> 417b7f81
+
 
 Entonces podemos usar `Object.create(null)` para crear un objeto "muy simple" sin `__proto__`, o apegarnos a los objetos `Map` para eso.
 
@@ -262,7 +208,7 @@
 let clone = Object.create(Object.getPrototypeOf(obj), Object.getOwnPropertyDescriptors(obj));
 ```
 
-<<<<<<< HEAD
+
 También dejamos en claro que `__proto__` es un getter/setter para `[[Prototype]]`  y reside en `Object.prototype`, al igual que otros métodos.
 
 Podemos crear un objeto sin prototipo mediante `Object.create(null)`. Dichos objetos se utilizan como "diccionarios puros", no tienen problemas con `"__proto __"` como clave.
@@ -276,18 +222,3 @@
 - [obj.hasOwnProperty(key)](mdn:js/Object/hasOwnProperty): devuelve `true` si `obj` tiene su propia clave (no heredada) llamada `key`.
 
 Todos los métodos que devuelven propiedades de objeto (como `Object.keys` y otros) - devuelven propiedades "propias". Si queremos heredados, podemos usar `for..in`.
-=======
-We also made it clear that `__proto__` is a getter/setter for `[[Prototype]]` and resides in `Object.prototype`, just like other methods.
-
-We can create an object without a prototype by `Object.create(null)`. Such objects are used as "pure dictionaries", they have no issues with `"__proto__"` as the key.
-
-Other methods:
-
-- [Object.keys(obj)](mdn:js/Object/keys) / [Object.values(obj)](mdn:js/Object/values) / [Object.entries(obj)](mdn:js/Object/entries) -- returns an array of enumerable own string property names/values/key-value pairs.
-- [Object.getOwnPropertySymbols(obj)](mdn:js/Object/getOwnPropertySymbols) -- returns an array of all own symbolic keys.
-- [Object.getOwnPropertyNames(obj)](mdn:js/Object/getOwnPropertyNames) -- returns an array of all own string keys.
-- [Reflect.ownKeys(obj)](mdn:js/Reflect/ownKeys) -- returns an array of all own keys.
-- [obj.hasOwnProperty(key)](mdn:js/Object/hasOwnProperty): returns `true` if `obj` has its own (not inherited) key named `key`.
-
-All methods that return object properties (like `Object.keys` and others) -- return "own" properties. If we want inherited ones, we can use `for..in`.
->>>>>>> 417b7f81
